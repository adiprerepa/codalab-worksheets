# CLI Reference

This file is auto-generated from the output of `cl help -v -m` and provides the list of all CLI commands.

Usage: `cl <command> <arguments>`

## Commands for bundles
### upload (up)
    Create a bundle by uploading an existing file/directory.
      upload <path>            : Upload contents of file/directory <path> as a bundle.
      upload <path> ... <path> : Upload one bundle whose directory contents contain <path> ... <path>.
      upload -c <text>         : Upload one bundle whose file contents is <text>.
      upload <url>             : Upload one bundle whose file contents is downloaded from <url>.
    Most of the other arguments specify metadata fields.
    Arguments:
      path                     Paths (or URLs) of the files/directories to upload.
      -c, --contents           Specify the string contents of the bundle.
      -L, --follow-symlinks    Always dereference (follow) symlinks.
      -x, --exclude-patterns   Exclude these file patterns.
      -g, --git                Path is a git repository, git clone it.
      -p, --pack               If path is an archive file (e.g., zip, tar.gz), keep it packed.
      -z, --force-compression  Always use compression (this may speed up single-file uploads over a slow network).
      -w, --worksheet-spec     Upload to this worksheet ([(<alias>|<address>)::](<uuid>|<name>)).
      -i, --ignore             Name of file containing patterns matching files and directories to exclude from upload. This option is currently only supported with the GNU tar library.
      -n, --name               Short variable name (not necessarily unique); must conform to ^[a-zA-Z_][a-zA-Z0-9_\.\-]*$.
      -d, --description        Full description of the bundle.
      --tags                   Space-separated list of tags used for search (e.g., machine-learning).
      --license                The license under which this program/dataset is released.
      --source-url             URL corresponding to the original source of this bundle.
      -e, --edit               Show an editor to allow editing of the bundle metadata.

### make
    Create a bundle by combining parts of existing bundles.
      make <bundle>/<subpath>                : New bundle's contents are copied from <subpath> in <bundle>.
      make <key>:<bundle> ... <key>:<bundle> : New bundle contains file/directories <key> ... <key>, whose contents are given.
    Arguments:
      target_spec                  [<key>:][[(<alias>|<address>)::](<uuid>|<name>)//](<uuid>|<name>|^<index>)[/<subpath within bundle>]
      -w, --worksheet-spec         Operate on this worksheet ([(<alias>|<address>)::](<uuid>|<name>)).
      -n, --name                   Short variable name (not necessarily unique); must conform to ^[a-zA-Z_][a-zA-Z0-9_\.\-]*$.
      -d, --description            Full description of the bundle.
      --tags                       Space-separated list of tags used for search (e.g., machine-learning).
      --allow-failed-dependencies  Whether to allow this bundle to have failed or killed dependencies.
      -e, --edit                   Show an editor to allow editing of the bundle metadata.

### run
    Create a bundle by running a program bundle on an input bundle.
    Arguments:
      target_spec                  [<key>]:[[(<alias>|<address>)::](<uuid>|<name>)//](<uuid>|<name>|^<index>)[/<subpath within bundle>]
      command                      Arbitrary Linux command to execute.
      -w, --worksheet-spec         Operate on this worksheet ([(<alias>|<address>)::](<uuid>|<name>)).
      -a, --after_sort_key         Insert after this sort_key
      -m, --memoize                If a bundle with the same command and dependencies already exists, return it instead of creating a new one.
      -n, --name                   Short variable name (not necessarily unique); must conform to ^[a-zA-Z_][a-zA-Z0-9_\.\-]*$.
      -d, --description            Full description of the bundle.
      --tags                       Space-separated list of tags used for search (e.g., machine-learning).
      --allow-failed-dependencies  Whether to allow this bundle to have failed or killed dependencies.
      --request-docker-image       Which docker image (either tag or digest, e.g., codalab/default-cpu:latest) we wish to use.
      --request-time               Amount of time (e.g., 3, 3m, 3h, 3d) allowed for this run. Defaults to user time quota left.
      --request-memory             Amount of memory (e.g., 3, 3k, 3m, 3g, 3t) allowed for this run.
      --request-disk               Amount of disk space (e.g., 3, 3k, 3m, 3g, 3t) allowed for this run. Defaults to user disk quota left.
      --request-cpus               Number of CPUs allowed for this run.
      --request-gpus               Number of GPUs allowed for this run.
      --request-queue              Submit run to this job queue.
      --request-priority           Job priority (higher is more important).
      --request-network            Whether to allow network access.
      --exclude-patterns           Exclude these file patterns from being saved into the bundle contents.
      -e, --edit                   Show an editor to allow editing of the bundle metadata.
      -W, --wait                   Wait until run finishes.
      -t, --tail                   Wait until run finishes, displaying stdout/stderr.
      -v, --verbose                Display verbose output.

### docker
    Beta feature. Simulate a run bundle locally, producing bundle contents in the local environment and mounting local dependencies.
    Arguments:
      target_spec                  [<key>]:[[(<alias>|<address>)::](<uuid>|<name>)//](<uuid>|<name>|^<index>)[/<subpath within bundle>]
      command                      Arbitrary Linux command to execute.
      -w, --worksheet-spec         Operate on this worksheet ([(<alias>|<address>)::](<uuid>|<name>)).
      -n, --name                   Short variable name (not necessarily unique); must conform to ^[a-zA-Z_][a-zA-Z0-9_\.\-]*$.
      -d, --description            Full description of the bundle.
      --tags                       Space-separated list of tags used for search (e.g., machine-learning).
      --allow-failed-dependencies  Whether to allow this bundle to have failed or killed dependencies.
      --request-docker-image       Which docker image (either tag or digest, e.g., codalab/default-cpu:latest) we wish to use.
      --request-time               Amount of time (e.g., 3, 3m, 3h, 3d) allowed for this run. Defaults to user time quota left.
      --request-memory             Amount of memory (e.g., 3, 3k, 3m, 3g, 3t) allowed for this run.
      --request-disk               Amount of disk space (e.g., 3, 3k, 3m, 3g, 3t) allowed for this run. Defaults to user disk quota left.
      --request-cpus               Number of CPUs allowed for this run.
      --request-gpus               Number of GPUs allowed for this run.
      --request-queue              Submit run to this job queue.
      --request-priority           Job priority (higher is more important).
      --request-network            Whether to allow network access.
      --exclude-patterns           Exclude these file patterns from being saved into the bundle contents.
      -e, --edit                   Show an editor to allow editing of the bundle metadata.
      -W, --wait                   Wait until run finishes.
      -t, --tail                   Wait until run finishes, displaying stdout/stderr.
      -v, --verbose                Display verbose output.

### edit (e)
    Edit an existing bundle's metadata.
      edit           : Popup an editor.
      edit -n <name> : Edit the name metadata field (same for other fields).
      edit -T <tag> ... <tag> : Set the tags of the bundle (e.g., training-dataset).
    Arguments:
      bundle_spec           [[(<alias>|<address>)::](<uuid>|<name>)//](<uuid>|<name>|^<index>)
      -n, --name            Change the bundle name (format: ^[a-zA-Z_][a-zA-Z0-9_\.\-]*$).
      -T, --tags            Change tags (must appear after worksheet_spec).
      -d, --description     New bundle description.
      --anonymous           Set bundle to be anonymous (identity of the owner will NOT be visible to users without 'all' permission on the bundle).
      --not-anonymous       Set bundle to be NOT anonymous.
      -w, --worksheet-spec  Operate on this worksheet ([(<alias>|<address>)::](<uuid>|<name>)).

### detach (de)
    Detach a bundle from this worksheet, but doesn't remove the bundle.
    Arguments:
      bundle_spec           [[(<alias>|<address>)::](<uuid>|<name>)//](<uuid>|<name>|^<index>)
      -n, --index           Specifies which occurrence (1, 2, ...) of the bundle to detach, counting from the end.
      -w, --worksheet-spec  Operate on this worksheet ([(<alias>|<address>)::](<uuid>|<name>)).

### rm
    Remove a bundle (permanent!).
    Arguments:
      bundle_spec           [[(<alias>|<address>)::](<uuid>|<name>)//](<uuid>|<name>|^<index>)
      --force               Delete bundle (DANGEROUS - breaking dependencies!)
      -r, --recursive       Delete all bundles downstream that depend on this bundle (DANGEROUS - could be a lot!).
      -d, --data-only       Keep the bundle metadata, but remove the bundle contents on disk.
      -i, --dry-run         Perform a dry run (just show what will be done without doing it).
      -w, --worksheet-spec  Operate on this worksheet ([(<alias>|<address>)::](<uuid>|<name>)).

### search (s)
    Search for bundles on a CodaLab instance (returns 10 results by default).
      search <keyword> ... <keyword>         : Name or uuid contains each <keyword>.
      search name=<value>                    : Name is <value>, where `name` can be any metadata field (e.g., description).
      search type=<type>                     : Bundle type is <type> (`run` or `dataset`).
      search id=<id>                         : Has <id> (integer used for sorting, strictly increasing over time).
      search uuid=<uuid>                     : UUID is <uuid> (e.g., 0x...).
      search state=<state>                   : State is <state> (e.g., staged, running, ready, failed).
      search command=<command>               : Command to run is <command>.
      search dependency=<uuid>               : Has a dependency with <uuid>.
      search dependency/<name>=<uuid>        : Has a dependency <name>:<uuid>.
    
      search owner=<owner>                   : Owned by <owner> (e.g., `pliang`).
      search .mine                           : Owned by me.
      search group=<group>                   : Shared with <group>.
      search .shared                         : Shared with any of the groups I'm in.
    
      search host_worksheet=<worksheet>      : On <worksheet>.
      search .floating                       : Not on any worksheet.
    
      search .limit=<limit>                  : Limit the number of results to the top <limit> (e.g., 50).
      search .offset=<offset>                : Return results starting at <offset>.
    
      search .before=<datetime>              : Returns bundles created before (inclusive) given ISO 8601 timestamp (e.g., .before=2042-03-14).
      search .after=<datetime>               : Returns bundles created after (inclusive) given ISO 8601 timestamp (e.g., .after=2120-10-15T00:00:00-08).
    
      search size=.sort                      : Sort by a particular field (where `size` can be any metadata field).
      search size=.sort-                     : Sort by a particular field in reverse (e.g., `size`).
      search .last                           : Sort in reverse chronological order (equivalent to id=.sort-).
      search .count                          : Count the number of matching bundles.
      search size=.sum                       : Compute total of a particular field (e.g., `size`).
      search .format=<format>                : Apply <format> function (see worksheet markdown).
    Arguments:
      keywords              Keywords to search for.
      -a, --append          Append these bundles to the current worksheet.
      -u, --uuid-only       Print only uuids.
      -w, --worksheet-spec  Operate on this worksheet ([(<alias>|<address>)::](<uuid>|<name>)).

### ls
    List bundles in a worksheet.
    Arguments:
      -u, --uuid-only       Print only uuids.
      -w, --worksheet-spec  Operate on this worksheet ([(<alias>|<address>)::](<uuid>|<name>)).

### info (i)
    Show detailed information for a bundle.
    Arguments:
      bundle_spec           [[(<alias>|<address>)::](<uuid>|<name>)//](<uuid>|<name>|^<index>)
      -f, --field           Print out these comma-separated fields.
      -r, --raw             Print out raw information (no rendering of numbers/times).
      -v, --verbose         Print top-level contents of bundle, children bundles, and host worksheets.
      -w, --worksheet-spec  Operate on this worksheet ([(<alias>|<address>)::](<uuid>|<name>)).

### cat
    Print the contents of a file/directory in a bundle.
    Note that cat on a directory will list its files.
    Arguments:
      target_spec           [[(<alias>|<address>)::](<uuid>|<name>)//](<uuid>|<name>|^<index>)[/<subpath within bundle>]
      --head                Display first NUM lines of contents.
      -t, --tail            Display last NUM lines of contents
      -w, --worksheet-spec  Operate on this worksheet ([(<alias>|<address>)::](<uuid>|<name>)).

### wait
    Wait until a run bundle finishes.
    Arguments:
      target_spec           [[(<alias>|<address>)::](<uuid>|<name>)//](<uuid>|<name>|^<index>)[/<subpath within bundle>]
      -t, --tail            Print out the tail of the file or bundle and block until the run bundle has finished running.
      -w, --worksheet-spec  Operate on this worksheet ([(<alias>|<address>)::](<uuid>|<name>)).

### download (down)
    Download bundle from a CodaLab instance.
    Arguments:
      target_spec           [[(<alias>|<address>)::](<uuid>|<name>)//](<uuid>|<name>|^<index>)[/<subpath within bundle>]
      -o, --output-path     Path to download bundle to.  By default, the bundle or subpath name in the current directory is used.
      -f, --force           Overwrite the output path if a file already exists.
      -w, --worksheet-spec  Operate on this worksheet ([(<alias>|<address>)::](<uuid>|<name>)).

### mimic
    Creates a set of bundles based on analogy with another set.
      mimic <run>      : Rerun the <run> bundle.
      mimic A B        : For all run bundles downstream of A, rerun with B instead.
      mimic A X B -n Y : For all run bundles used to produce X depending on A, rerun with B instead to produce Y.
    Any provided metadata arguments will override the original metadata in mimicked bundles.
    Arguments:
      bundles                      Bundles: old_input_1 ... old_input_n old_output new_input_1 ... new_input_n ([[(<alias>|<address>)::](<uuid>|<name>)//](<uuid>|<name>|^<index>)).
      -n, --name                   Short variable name (not necessarily unique); must conform to ^[a-zA-Z_][a-zA-Z0-9_\.\-]*$. (for makes and runs)
      -d, --description            Full description of the bundle. (for makes and runs)
      --tags                       Space-separated list of tags used for search (e.g., machine-learning). (for makes and runs)
      --allow-failed-dependencies  Whether to allow this bundle to have failed or killed dependencies. (for makes and runs)
      --request-docker-image       Which docker image (either tag or digest, e.g., codalab/default-cpu:latest) we wish to use. (for runs)
      --request-time               Amount of time (e.g., 3, 3m, 3h, 3d) allowed for this run. Defaults to user time quota left. (for runs)
      --request-memory             Amount of memory (e.g., 3, 3k, 3m, 3g, 3t) allowed for this run. (for runs)
      --request-disk               Amount of disk space (e.g., 3, 3k, 3m, 3g, 3t) allowed for this run. Defaults to user disk quota left. (for runs)
      --request-cpus               Number of CPUs allowed for this run. (for runs)
      --request-gpus               Number of GPUs allowed for this run. (for runs)
      --request-queue              Submit run to this job queue. (for runs)
      --request-priority           Job priority (higher is more important). (for runs)
      --request-network            Whether to allow network access. (for runs)
      --exclude-patterns           Exclude these file patterns from being saved into the bundle contents. (for runs)
      --depth                      Number of parents to look back from the old output in search of the old input.
      -s, --shadow                 Add the newly created bundles right after the old bundles that are being mimicked.
      -i, --dry-run                Perform a dry run (just show what will be done without doing it)
      -w, --worksheet-spec         Operate on this worksheet ([(<alias>|<address>)::](<uuid>|<name>)).
      -m, --memoize                If a bundle with the same command and dependencies already exists, return it instead of creating a new one.
      -W, --wait                   Wait until run finishes.
      -t, --tail                   Wait until run finishes, displaying stdout/stderr.
      -v, --verbose                Display verbose output.

### macro
    Use mimicry to simulate macros.
      macro M A B <name1>:C <name2>:D <=> mimic M-in1 M-in2 M-in-name1 M-in-name2 M-out A B C D
    Arguments:
      macro_name                   Name of the macro (look for <macro_name>-in1, <macro_name>-in-<name>, ..., and <macro_name>-out bundles).
      bundles                      Bundles: new_input_1 ... new_input_n named_input_name:named_input_bundle other_named_input_name:other_named_input_bundle ([[(<alias>|<address>)::](<uuid>|<name>)//](<uuid>|<name>|^<index>))
      -n, --name                   Short variable name (not necessarily unique); must conform to ^[a-zA-Z_][a-zA-Z0-9_\.\-]*$. (for makes and runs)
      -d, --description            Full description of the bundle. (for makes and runs)
      --tags                       Space-separated list of tags used for search (e.g., machine-learning). (for makes and runs)
      --allow-failed-dependencies  Whether to allow this bundle to have failed or killed dependencies. (for makes and runs)
      --request-docker-image       Which docker image (either tag or digest, e.g., codalab/default-cpu:latest) we wish to use. (for runs)
      --request-time               Amount of time (e.g., 3, 3m, 3h, 3d) allowed for this run. Defaults to user time quota left. (for runs)
      --request-memory             Amount of memory (e.g., 3, 3k, 3m, 3g, 3t) allowed for this run. (for runs)
      --request-disk               Amount of disk space (e.g., 3, 3k, 3m, 3g, 3t) allowed for this run. Defaults to user disk quota left. (for runs)
      --request-cpus               Number of CPUs allowed for this run. (for runs)
      --request-gpus               Number of GPUs allowed for this run. (for runs)
      --request-queue              Submit run to this job queue. (for runs)
      --request-priority           Job priority (higher is more important). (for runs)
      --request-network            Whether to allow network access. (for runs)
      --exclude-patterns           Exclude these file patterns from being saved into the bundle contents. (for runs)
      --depth                      Number of parents to look back from the old output in search of the old input.
      -s, --shadow                 Add the newly created bundles right after the old bundles that are being mimicked.
      -i, --dry-run                Perform a dry run (just show what will be done without doing it)
      -w, --worksheet-spec         Operate on this worksheet ([(<alias>|<address>)::](<uuid>|<name>)).
      -m, --memoize                If a bundle with the same command and dependencies already exists, return it instead of creating a new one.
      -W, --wait                   Wait until run finishes.
      -t, --tail                   Wait until run finishes, displaying stdout/stderr.
      -v, --verbose                Display verbose output.

### kill
    Instruct the appropriate worker to terminate the running bundle(s).
    Arguments:
      bundle_spec           [[(<alias>|<address>)::](<uuid>|<name>)//](<uuid>|<name>|^<index>)
      -w, --worksheet-spec  Operate on this worksheet ([(<alias>|<address>)::](<uuid>|<name>)).

### write
    Instruct the appropriate worker to write a small file into the running bundle(s).
    Arguments:
      target_spec           [[(<alias>|<address>)::](<uuid>|<name>)//](<uuid>|<name>|^<index>)[/<subpath within bundle>]
      string                Write this string to the target file.
      -w, --worksheet-spec  Operate on this worksheet ([(<alias>|<address>)::](<uuid>|<name>)).

### mount
    Beta feature: this command may change in a future release. Mount the contents of a bundle at a read-only mountpoint.
    Arguments:
      target_spec           [[(<alias>|<address>)::](<uuid>|<name>)//](<uuid>|<name>|^<index>)[/<subpath within bundle>]
      --mountpoint          Empty directory path to set up as the mountpoint for FUSE.
      --verbose             Verbose mode for BundleFUSE.
      -w, --worksheet-spec  Operate on this worksheet ([(<alias>|<address>)::](<uuid>|<name>)).

### netcat
    Beta feature: this command may change in a future release. Send raw data into a port of a running bundle
    Arguments:
      bundle_spec           [[(<alias>|<address>)::](<uuid>|<name>)//](<uuid>|<name>|^<index>)
      port                  Port
      message               Arbitrary message to send.
      -f, --file            Add this file at end of message
      --verbose             Verbose mode.
      -w, --worksheet-spec  Operate on this worksheet ([(<alias>|<address>)::](<uuid>|<name>)).


## Commands for worksheets
### new
    Create a new worksheet.
    Arguments:
      name                  Name of worksheet (^[a-zA-Z_][a-zA-Z0-9_\.\-]*$).
      -w, --worksheet-spec  Operate on this worksheet ([(<alias>|<address>)::](<uuid>|<name>)).

### add
    Append text items, bundles, or subworksheets to a worksheet (possibly on a different instance).
    Bundles that do not yet exist on the destination instance will be copied over.
    Arguments:
      item_type                Type of item(s) to add {text, bundle, worksheet}.
      item_spec                Item specifications, with the format depending on the specified item_type.
    text:      (<text>|%%<directive>)
    bundle:    [[(<alias>|<address>)::](<uuid>|<name>)//](<uuid>|<name>|^<index>)
    worksheet: [(<alias>|<address>)::](<uuid>|<name>)
      --dest-worksheet         Worksheet to which to add items ([(<alias>|<address>)::](<uuid>|<name>)).
      -d, --copy-dependencies  If adding bundles, also add dependencies of the bundles.

### wadd
    Append all the items of the source worksheet to the destination worksheet.
    Bundles that do not yet exist on the destination service will be copied over.
    Bundles in non-terminal states (READY or FAILED) will not be copied over to destination worksheet.
    The existing items on the destination worksheet are not affected unless the -r/--replace flag is set.
    Arguments:
      source_worksheet_spec  [(<alias>|<address>)::](<uuid>|<name>)
      dest_worksheet_spec    [(<alias>|<address>)::](<uuid>|<name>)
      -r, --replace          Replace everything on the destination worksheet with the items from the source worksheet, instead of appending (does not delete old bundles, just detaches).

### work (w)
    Set the current instance/worksheet.
      work <worksheet>          : Switch to the given worksheet on the current instance.
      work <alias>::            : Switch to the home worksheet on instance <alias>.
      work <alias>::<worksheet> : Switch to the given worksheet on instance <alias>.
    Arguments:
      -u, --uuid-only  Print only the worksheet uuid.
      worksheet_spec   [(<alias>|<address>)::](<uuid>|<name>)

### print (p)
    Print the rendered contents of a worksheet.
    Arguments:
      worksheet_spec  [(<alias>|<address>)::](<uuid>|<name>)
      -r, --raw       Print out the raw contents (for editing).

### wedit (we)
    Edit the contents of a worksheet.
    See https://codalab-worksheets.readthedocs.io/en/latest/User_Worksheet-Markdown for the markdown syntax.
      wedit -n <name>          : Change the name of the worksheet.
      wedit -T <tag> ... <tag> : Set the tags of the worksheet (e.g., paper).
      wedit -o <username>      : Set the owner of the worksheet to <username>.
    Arguments:
      worksheet_spec    [(<alias>|<address>)::](<uuid>|<name>)
      -n, --name        Changes the name of the worksheet (^[a-zA-Z_][a-zA-Z0-9_\.\-]*$).
      -t, --title       Change title of worksheet.
      -T, --tags        Change tags (must appear after worksheet_spec).
      -o, --owner-spec  Change owner of worksheet.
      --freeze          Freeze worksheet to prevent future modification (PERMANENT!).
      --anonymous       Set worksheet to be anonymous (identity of the owner will NOT be visible to users without 'all' permission on the worksheet).
      --not-anonymous   Set bundle to be NOT anonymous.
      -f, --file        Replace the contents of the current worksheet with this file.

### wrm
    Delete a worksheet.
    To be safe, you can only delete a worksheet if it has no items and is not frozen.
    Arguments:
      worksheet_spec  [(<alias>|<address>)::](<uuid>|<name>)
      --force         Delete worksheet even if it is non-empty and frozen.

### wls (wsearch, ws)
    List worksheets on the current instance matching the given keywords (returns 10 results by default).
      wls tag=paper           : List worksheets tagged as "paper".
      wls group=<group_spec>  : List worksheets shared with the group identfied by group_spec.
      wls .mine               : List my worksheets.
      wls .shared             : List worksheets that have been shared with any of the groups I am in.
      wls .limit=10           : Limit the number of results to the top 10.
    Arguments:
      keywords         Keywords to search for.
      -a, --address    (<alias>|<address>)
      -u, --uuid-only  Print only uuids.


## Commands for groups and permissions
### gls
    Show groups to which you belong.
    Arguments:
      -w, --worksheet-spec  Operate on this worksheet ([(<alias>|<address>)::](<uuid>|<name>)).

### gnew
    Create a new group.
    Arguments:
      name  Name of new group (^[a-zA-Z_][a-zA-Z0-9_\.\-]*$).

### grm
    Delete a group.
    Arguments:
      group_spec  Group to delete ((<uuid>|<name>|public)).

### ginfo
    Show detailed information for a group.
    Arguments:
      group_spec  Group to show information about ((<uuid>|<name>|public)).

### uadd
    Add a user to a group.
    Arguments:
      user_spec    Username to add.
      group_spec   Group to add user to ((<uuid>|<name>|public)).
      -a, --admin  Give admin privileges to the user for the group.

### urm
    Remove a user from a group.
    Arguments:
      user_spec   Username to remove.
      group_spec  Group to remove user from ((<uuid>|<name>|public)).

### perm
    Set a group's permissions for a bundle.
    Arguments:
      bundle_spec           [[(<alias>|<address>)::](<uuid>|<name>)//](<uuid>|<name>|^<index>)
      group_spec            (<uuid>|<name>|public)
      permission_spec       ((n)one|(r)ead|(a)ll)
      -w, --worksheet-spec  Operate on this worksheet ([(<alias>|<address>)::](<uuid>|<name>)).

### wperm
    Set a group's permissions for a worksheet.
    Arguments:
      worksheet_spec   [(<alias>|<address>)::](<uuid>|<name>)
      group_spec       (<uuid>|<name>|public)
      permission_spec  ((n)one|(r)ead|(a)ll)

### chown
    Set the owner of bundles.
    Arguments:
      user_spec             Username to set as the owner.
      bundle_spec           [[(<alias>|<address>)::](<uuid>|<name>)//](<uuid>|<name>|^<index>)
      -w, --worksheet-spec  Operate on this worksheet ([(<alias>|<address>)::](<uuid>|<name>)).


## Commands for users
### uinfo
    Show user information.
    Arguments:
      user_spec    Username or id of user to show [default: the authenticated user]
      -f, --field  Print out these comma-separated fields.

<<<<<<< HEAD
### uls:
    Search for users on CodaLab (returns 10 results by default).
    search <keyword> ... <keyword>         : Username or id contains each <keyword>.
    search user_name=<value>               : Name is <value>, where `user_name` can be any metadata field (e.g., first_name).

    search .limit=<limit>                  : Limit the number of results to the top <limit> (e.g., 50).
    search .offset=<offset>                : Return results starting at <offset>.

    search .joined_before=<datetime>       : Returns users joined before (inclusive) given ISO 8601 timestamp (e.g., .before=2042-03-14).
    search .joined_after=<datetime>        : Returns users joined after (inclusive) given ISO 8601 timestamp (e.g., .after=2120-10-15T00:00:00-08).
    search .active_before=<datetime>       : Returns users last logged in before (inclusive) given ISO 8601 timestamp (e.g., .before=2042-03-14).
    search .active_after=<datetime>        : Returns users last logged in after (inclusive) given ISO 8601 timestamp (e.g., .after=2120-10-15T00:00:00-08).

    search size=.sort                      : Sort by a particular field (where `size` can be any metadata field).
    search size=.sort-                     : Sort by a particular field in reverse (e.g., `size`).
    search .last                           : Sort in reverse chronological order (equivalent to id=.sort-).
    search .count                          : Count the number of matching bundles.
    search .format=<format>                : Apply <format> function (see worksheet markdown).
    Arguments:
      keywords              Keywords to search for.
      -f, --field           Print out these comma-separated fields.

### uedit:
=======
### uedit
>>>>>>> 6f7efc91
    Edit user information.
    Note that password and email can only be changed through the web interface.
    Arguments:
      user_spec                 Username or id of user to update [default: the authenticated user]
      --first-name              First name
      --last-name               Last name
      --affiliation             Affiliation
      --url                     Website URL
      -t, --time-quota          Total amount of time allowed (e.g., 3, 3m, 3h, 3d)
      -p, --parallel-run-quota  Total amount of runs the user may have running at a time on shared public workers
      -d, --disk-quota          Total amount of disk allowed (e.g., 3, 3k, 3m, 3g, 3t)

### ufarewell
    Delete user permanently. Root user only.
    To be safe, you can only delete a user if user does not own any bundles, worksheets, or groups.
    Arguments:
      user_spec  Username or id of user to delete.


## Commands for managing server
### workers
    Display information about workers that you have connected to the CodaLab instance.

### bs-add-partition
    Add another partition for storage (MultiDiskBundleStore only)
    Arguments:
      name  The name you'd like to give this partition for CodaLab.
      path  The target location you would like to use for storing bundles. This directory should be underneath a mountpoint for the partition you would like to use. You are responsible for configuring the mountpoint yourself.

### bs-rm-partition
    Remove a partition by its number (MultiDiskBundleStore only)
    Arguments:
      partition  The partition you want to remove.

### bs-ls-partitions
    List available partitions (MultiDiskBundleStore only)

### bs-health-check
    Perform a health check on the bundle store, garbage collecting bad files in the store. Performs a dry run by default, use -f to force removal.
    Arguments:
      -f, --force      Perform all garbage collection and database updates instead of just printing what would happen
      -d, --data-hash  Compute the digest for every bundle and compare against data_hash for consistency
      -r, --repair     When used with --force and --data-hash, repairs incorrect data_hash in existing bundles


## Other commands
### help
    Show usage information for commands.
      help           : Show brief description for all commands.
      help -v        : Show full usage information for all commands.
      help -v -m     : Show full usage information for all commands in Markdown format.
      help <command> : Show full usage information for <command>.
    Arguments:
      command         name of command to look up
      -v, --verbose   Display all options of all commands.
      -m, --markdown  Auto-generate all options of all commands for CLI markdown in Markdown format.

### status (st)
    Show current client status.

### alias
    Manage CodaLab instance aliases. These are mappings from names to CodaLab Worksheet servers.
      alias                   : List all aliases.
      alias <name>            : Shows which instance <name> is bound to.
      alias <name> <instance> : Binds <name> to <instance>.
    Arguments:
      name          Name of the alias (e.g., main).
      instance      Instance to bind the alias to (e.g., https://worksheets.codalab.org).
      -r, --remove  Remove this alias.

### config
    Set CodaLab configuration.
      config <key>         : Shows the value of <key>.
      config <key> <value> : Sets <key> to <value>.
    Arguments:
      key           key to set (e.g., cli/verbose).
      value         Instance to bind the alias to (e.g., https://worksheets.codalab.org).
      -r, --remove  Remove this key.

### logout
    Logout of the current session, or a specific instance.
    Arguments:
      alias  Alias or URL of instance from which to logout. Default is the current session.<|MERGE_RESOLUTION|>--- conflicted
+++ resolved
@@ -439,8 +439,7 @@
       user_spec    Username or id of user to show [default: the authenticated user]
       -f, --field  Print out these comma-separated fields.
 
-<<<<<<< HEAD
-### uls:
+### uls
     Search for users on CodaLab (returns 10 results by default).
     search <keyword> ... <keyword>         : Username or id contains each <keyword>.
     search user_name=<value>               : Name is <value>, where `user_name` can be any metadata field (e.g., first_name).
@@ -462,10 +461,7 @@
       keywords              Keywords to search for.
       -f, --field           Print out these comma-separated fields.
 
-### uedit:
-=======
 ### uedit
->>>>>>> 6f7efc91
     Edit user information.
     Note that password and email can only be changed through the web interface.
     Arguments:
