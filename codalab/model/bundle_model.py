"""
BundleModel is a wrapper around database calls to save and load bundle metadata.
"""

import collections
import datetime
import os
import re
import time
import logging
import json

from dateutil import parser
from uuid import uuid4

from sqlalchemy import and_, or_, not_, select, union, desc, func
from sqlalchemy.sql.expression import literal, true

from codalab.bundles import get_bundle_subclass
from codalab.bundles.run_bundle import RunBundle
from codalab.common import IntegrityError, NotFoundError, precondition, UsageError
from codalab.lib import crypt_util, spec_util, worksheet_util, path_util
from codalab.model.util import LikeQuery
from codalab.model.tables import (
    bundle as cl_bundle,
    bundle_dependency as cl_bundle_dependency,
    bundle_metadata as cl_bundle_metadata,
    group as cl_group,
    group_bundle_permission as cl_group_bundle_permission,
    group_object_permission as cl_group_worksheet_permission,
    NOTIFICATIONS_GENERAL,
    GROUP_OBJECT_PERMISSION_ALL,
    GROUP_OBJECT_PERMISSION_READ,
    GROUP_OBJECT_PERMISSION_NONE,
    user_group as cl_user_group,
    worksheet as cl_worksheet,
    worksheet_tag as cl_worksheet_tag,
    worksheet_item as cl_worksheet_item,
    user as cl_user,
    chat as cl_chat,
    user_verification as cl_user_verification,
    user_reset_code as cl_user_reset_code,
    oauth2_client,
    oauth2_token,
    oauth2_auth_code,
    worker as cl_worker,
    worker_run as cl_worker_run,
    db_metadata,
)
from codalab.objects.worksheet import item_sort_key, Worksheet
from codalab.objects.oauth2 import OAuth2AuthCode, OAuth2Client, OAuth2Token
from codalab.objects.user import User
from codalab.objects.dependency import Dependency
from codalab.rest.util import get_group_info
from codalab.worker.bundle_state import State

logger = logging.getLogger(__name__)

SEARCH_KEYWORD_REGEX = re.compile('^([\.\w/]*)=(.*)$')
SEARCH_RESULTS_LIMIT = 10


def str_key_dict(row):
    """
    row comes out of an element of a database query.
    For some versions of SqlAlchemy, the keys are of type sqlalchemy.sql.elements.quoted_name,
    which cannot be serialized to JSON.
    This function converts the keys to strings.
    """
    return dict((str(k), v) for k, v in row.items())


class BundleModel(object):
    def __init__(self, engine, default_user_info, root_user_id, system_user_id):
        """
        Initialize a BundleModel with the given SQLAlchemy engine.
        """
        self.engine = engine
        self.default_user_info = default_user_info
        self.root_user_id = root_user_id
        self.system_user_id = system_user_id
        self.public_group_uuid = ''
        self.create_tables()

    # ==========================================================================
    # Database helper methods
    # ==========================================================================

    # TODO: Remove these methods below when all appropriate table columns have
    # been converted to the appropriate types that perform automatic encoding.
    # (See tables.py for more details.)

    def encode_str(self, value):
        raise NotImplementedError

    def decode_str(self, value):
        raise NotImplementedError

    def _reset(self):
        """
        Do a drop / create table to clear and reset the schema of all tables.
        """
        # Do not run this function in production!
        db_metadata.drop_all(self.engine)
        self.create_tables()

    def create_tables(self):
        """
        Create all CodaLab bundle tables if they do not already exist.
        """
        db_metadata.create_all(self.engine)
        self._create_default_groups()
        self._create_default_clients()

    @staticmethod
    def do_multirow_insert(connection, table, values):
        """
        Insert multiple rows into the given table.
        This method may be overridden by models that use more powerful SQL dialects.
        """
        # This is a lowest-common-denominator implementation of a multi-row insert.
        # It deals with a couple of SQL dialect issues:
        #   - Some dialects do not support empty inserts, so we test 'if values'.
        #   - Some dialects do not support multiple inserts in a single statement,
        #     which we deal with by using the DBAPI execute_many pattern.
        if values:
            with connection.begin():
                connection.execute(table.insert(), values)

    @staticmethod
    def make_clause(key, value):
        if isinstance(value, (list, set, tuple)):
            if not value:
                return False
            return key.in_(value)
        if isinstance(value, LikeQuery):
            return key.like(value)
        return key == value

    def make_kwargs_clause(self, table, kwargs):
        """
        Return a list of bundles given a dict mapping table columns to values.
        If a value is a list, set, or tuple, produce an IN clause on that column.
        If a value is a LikeQuery, produce a LIKE clause on that column.
        """
        clauses = [true()]
        for (key, value) in kwargs.items():
            clauses.append(self.make_clause(getattr(table.c, key), value))
        return and_(*clauses)

    @staticmethod
    def _render_query(query):
        """
        Return string representing SQL query.
        """
        query = query.compile()
        s = str(query)
        for k, v in query.params.items():
            s = s.replace(':' + k, str(v))
        return s

    def _execute_query(self, query):
        """
        Execute the given query and return the first matching row
        """
        with self.engine.begin() as connection:
            rows = connection.execute(query).fetchall()
        return [row[0] for row in rows]

    # ==========================================================================
    # Bundle info accessor methods
    # ==========================================================================

    def get_bundle(self, uuid):
        """
        Retrieve a bundle from the database given its uuid.
        Assume it's unique.
        """
        bundles = self.batch_get_bundles(uuid=uuid)
        if not bundles:
            raise NotFoundError('Could not find bundle with uuid %s' % (uuid,))
        if len(bundles) > 1:
            raise IntegrityError('Found multiple bundles with uuid %s' % (uuid,))
        return bundles[0]

    def get_bundle_names(self, uuids):
        """
        Fetch the bundle names of the given uuids.
        Return {uuid: name}
        """
        return self.get_bundle_metadata(uuids, "name")

    def get_bundle_metadata(self, uuids, metadata_key):
        """
        Fetch a single metadata value from the bundles referenced
        by the given uuids.
        Return {uuid: metadata_value}
        """
        if len(uuids) == 0:
            return []
        with self.engine.begin() as connection:
            rows = connection.execute(
                select(
                    [cl_bundle_metadata.c.bundle_uuid, cl_bundle_metadata.c.metadata_value]
                ).where(
                    and_(
                        cl_bundle_metadata.c.metadata_key == metadata_key,
                        cl_bundle_metadata.c.bundle_uuid.in_(uuids),
                    )
                )
            ).fetchall()
            return dict((row.bundle_uuid, row.metadata_value) for row in rows)

    def get_owner_ids(self, table, uuids):
        """
        Fetch the owners of the given uuids (for either bundles or worksheets).
        Return {uuid: ..., owner_id: ...}
        """
        if len(uuids) == 0:
            return []
        with self.engine.begin() as connection:
            rows = connection.execute(
                select([table.c.uuid, table.c.owner_id]).where(table.c.uuid.in_(uuids))
            ).fetchall()
            return dict((row.uuid, row.owner_id) for row in rows)

    def get_bundle_owner_ids(self, uuids):
        return self.get_owner_ids(cl_bundle, uuids)

    def get_worksheet_owner_ids(self, uuids):
        return self.get_owner_ids(cl_worksheet, uuids)

    def get_bundle_worker(self, uuid):
        """
        Returns information about the worker that the given bundle is running
        on. This method should be called only for bundles that are running.
        """
        with self.engine.begin() as conn:
            row = conn.execute(
                cl_worker_run.select().where(cl_worker_run.c.run_uuid == uuid)
            ).fetchone()

            if not row:
                logger.info('Trying to find worker for bundle {} that is not running.'.format(uuid))
                return None

            worker_row = conn.execute(
                cl_worker.select().where(
                    and_(cl_worker.c.user_id == row.user_id, cl_worker.c.worker_id == row.worker_id)
                )
            ).fetchone()
            return {
                'user_id': worker_row.user_id,
                'worker_id': worker_row.worker_id,
                'shared_file_system': worker_row.shared_file_system,
                'socket_id': worker_row.socket_id,
            }

    def get_children_uuids(self, uuids):
        """
        Get all bundles that depend on the bundle with the given uuids.
        Return {parent_uuid: [child_uuid, ...], ...}
        """
        with self.engine.begin() as connection:
            rows = connection.execute(
                select(
                    [cl_bundle_dependency.c.parent_uuid, cl_bundle_dependency.c.child_uuid]
                ).where(cl_bundle_dependency.c.parent_uuid.in_(uuids))
            ).fetchall()
        result = dict((uuid, []) for uuid in uuids)
        for row in rows:
            result[row.parent_uuid].append(row.child_uuid)
        return result

    def get_host_worksheet_uuids(self, bundle_uuids, max_worksheets):
        """
        Get up to n host_worksheet uuids per bundle uuid. n of 0 will return an empty dictionary.
        bundle_uuids: list of bundle uuid's (e.g. ['0x12345', '0x23456'])
        max_worksheets: max limit of host_worksheet uuid's to fetch per bundle
        Return dict of bundle uuid's to a list of host worksheet uuid's {'0x12345': [host_worksheet_uuid, ...], ...}
        """
        if max_worksheets < 0:
            raise ValueError('Invalid n: {}. n has to be 0 or greater.'.format(max_worksheets))
        if max_worksheets == 0:
            return dict()

        with self.engine.begin() as connection:
            rows = connection.execute(
                select(
                    [
                        cl_worksheet_item.c.bundle_uuid,
                        func.substring_index(
                            func.group_concat(cl_worksheet_item.c.worksheet_uuid),
                            ',',
                            max_worksheets,
                        ).label('worksheet_uuids'),
                    ]
                )
                .where(cl_worksheet_item.c.bundle_uuid.in_(bundle_uuids))
                .group_by(cl_worksheet_item.c.bundle_uuid)
            ).fetchall()
        return dict((row.bundle_uuid, row.worksheet_uuids.split(',')) for row in rows)

    def get_all_host_worksheet_uuids(self, bundle_uuids):
        """
        Return list of all worksheet uuids that contain the given bundle_uuids.
        bundle_uuids: list of bundle uuid's (e.g. ['0x12345', '0x23456']
        Return dict of bundle uuid's to a list of host worksheet uuid's {'0x12345': [host_worksheet_uuid, ...], ...}
        """
        with self.engine.begin() as connection:
            rows = connection.execute(
                select([cl_worksheet_item.c.worksheet_uuid, cl_worksheet_item.c.bundle_uuid]).where(
                    cl_worksheet_item.c.bundle_uuid.in_(bundle_uuids)
                )
            ).fetchall()
        result = dict((uuid, []) for uuid in bundle_uuids)
        for row in rows:
            result[row.bundle_uuid].append(row.worksheet_uuid)
        # Deduplicate entries
        for uuid in result.keys():
            result[uuid] = list(set(result[uuid]))
        return result

    def get_self_and_descendants(self, uuids, depth):
        """
        Get all bundles that depend on bundles with the given uuids.
        depth = 1 gets only children
        """
        frontier = uuids
        visited = list(frontier)
        while len(frontier) > 0 and depth > 0:
            # Get children of all nodes in frontier
            result = self.get_children_uuids(frontier)
            new_frontier = []
            for l in result.values():
                for uuid in l:
                    if uuid in visited:
                        continue
                    new_frontier.append(uuid)
                    visited.append(uuid)
            frontier = new_frontier
            depth -= 1
        return visited

    def search_bundles(self, user_id, keywords):
        """
        Returns a bundle search result dict where:
            result: list of bundle uuids matching search criteria in order
                          specified for bundle searches
                    single number value for aggregate searches(.count, .sum)
            is_aggregate: True for aggregate searches, False otherwise
        Each keyword is either:
        - <key>=<value>
        - .floating: return bundles not in any worksheet
        - .offset=<int>: return bundles starting at this offset
        - .limit=<int>: maximum number of bundles to return
        - .count: just return the number of bundles
        - .shared: shared with me through a group
        - .mine: sugar for owner_id=user_id
        - .last: sugar for id=.sort-
        Keys are one of the following:
        - Bundle fields (e.g., uuid)
        - Metadata fields (e.g., time)
        - Special fields (e.g., dependencies)
        Values can be one of the following:
        - .sort: sort in increasing order
        - .sort-: sort by decreasing order
        - .sum: add up the numbers
        Bare keywords: sugar for uuid_name=.*<word>.*
        Search only bundles which are readable by user_id.
        """
        clauses = []
        offset = 0
        limit = SEARCH_RESULTS_LIMIT
        format_func = None
        count = False
        sort_key = [None]
        sum_key = [None]
        aux_fields = []  # Fields (e.g., sorting) that we need to include in the query

        # Number nested subqueries
        subquery_index = [0]

        def alias(clause):
            subquery_index[0] += 1
            return clause.alias('q' + str(subquery_index[0]))

        def is_numeric(key):
            return key != 'name'

        def make_condition(key, field, value):
            # Special
            if value == '.sort':
                aux_fields.append(field)
                if is_numeric(key):
                    field = field * 1
                sort_key[0] = field
            elif value == '.sort-':
                aux_fields.append(field)
                if is_numeric(key):
                    field = field * 1
                sort_key[0] = desc(field)
            elif value == '.sum':
                sum_key[0] = field * 1
            else:
                # Ordinary value
                if isinstance(value, list):
                    return field.in_(value)
                if '%' in value:
                    return field.like(value)
                return field == value
            return None

        shortcuts = {'type': 'bundle_type', 'size': 'data_size', 'worksheet': 'host_worksheet'}

        for keyword in keywords:
            keyword = keyword.replace('.*', '%')
            # Sugar
            if keyword == '.mine':
                keyword = 'owner_id=' + (user_id or '')
            elif keyword == '.shared':
                keyword = '.shared=True'
            elif keyword == '.last':
                keyword = 'id=.sort-'
            elif keyword == '.count':
                count = True
                limit = None
                continue
            elif keyword == '.floating':
                # Get bundles that have host worksheets, and then take the complement.
                with_hosts = alias(
                    select([cl_bundle.c.uuid]).where(
                        cl_bundle.c.uuid == cl_worksheet_item.c.bundle_uuid
                    )
                )
                clause = not_(cl_bundle.c.uuid.in_(with_hosts))
                clauses.append(clause)
                continue

            m = SEARCH_KEYWORD_REGEX.match(keyword)  # key=value
            if m:
                key, value = m.group(1), m.group(2)
                key = shortcuts.get(key, key)
                if ',' in value:  # value is value1,value2
                    value = value.split(',')
            else:
                key, value = 'uuid_name', keyword

            clause = None
            # Special functions
            if key == '.offset':
                offset = int(value)
            elif key == '.limit':
                limit = int(value)
            elif key == '.format':
                format_func = value
            # Bundle fields
            elif key == 'bundle_type':
                clause = make_condition(key, cl_bundle.c.bundle_type, value)
            elif key == 'id':
                clause = make_condition(key, cl_bundle.c.id, value)
            elif key == 'uuid':
                clause = make_condition(key, cl_bundle.c.uuid, value)
            elif key == 'data_hash':
                clause = make_condition(key, cl_bundle.c.data_hash, value)
            elif key == 'state':
                clause = make_condition(key, cl_bundle.c.state, value)
            elif key == 'command':
                clause = make_condition(key, cl_bundle.c.command, value)
            elif key == 'owner_id':
                clause = make_condition(key, cl_bundle.c.owner_id, value)
            elif key == '.shared':  # shared with any group I am in with read permission
                clause = cl_bundle.c.uuid.in_(
                    select([cl_group_bundle_permission.c.object_uuid]).where(
                        and_(
                            cl_group_bundle_permission.c.group_uuid.in_(
                                alias(
                                    select([cl_user_group.c.group_uuid]).where(
                                        cl_user_group.c.user_id == user_id
                                    )
                                )
                            ),
                            cl_group_bundle_permission.c.permission >= GROUP_OBJECT_PERMISSION_READ,
                        )
                    )
                )
            elif key == 'group':  # shared with group with read permission
                group_uuid = get_group_info(value, False)['uuid']
                clause = cl_bundle.c.uuid.in_(
                    select([cl_group_bundle_permission.c.object_uuid]).where(
                        and_(
                            cl_group_bundle_permission.c.group_uuid == group_uuid,
                            cl_group_bundle_permission.c.permission >= GROUP_OBJECT_PERMISSION_READ,
                        )
                    )
                )
            # Special fields
            elif key == 'dependency':
                # Match uuid of dependency
                condition = make_condition(key, cl_bundle_dependency.c.parent_uuid, value)
                if condition is None:  # top-level
                    clause = cl_bundle_dependency.c.child_uuid == cl_bundle.c.uuid
                else:  # embedded
                    clause = cl_bundle.c.uuid.in_(
                        alias(select([cl_bundle_dependency.c.child_uuid]).where(condition))
                    )
            elif key.startswith('dependency/'):
                _, name = key.split('/', 1)
                condition = make_condition(key, cl_bundle_dependency.c.parent_uuid, value)
                if condition is None:  # top-level
                    clause = and_(
                        cl_bundle_dependency.c.child_uuid == cl_bundle.c.uuid,  # Join constraint
                        cl_bundle_dependency.c.child_path
                        == name,  # Match the 'type' of dependent (child_path)
                    )
                else:  # embedded
                    clause = cl_bundle.c.uuid.in_(
                        alias(
                            select([cl_bundle_dependency.c.child_uuid]).where(
                                and_(
                                    cl_bundle_dependency.c.child_path
                                    == name,  # Match the 'type' of dependent (child_path)
                                    condition,
                                )
                            )
                        )
                    )
            elif key == 'host_worksheet':
                condition = make_condition(key, cl_worksheet_item.c.worksheet_uuid, value)
                if condition is None:  # top-level
                    clause = cl_worksheet_item.c.bundle_uuid == cl_bundle.c.uuid  # Join constraint
                else:
                    clause = cl_bundle.c.uuid.in_(
                        alias(select([cl_worksheet_item.c.bundle_uuid]).where(condition))
                    )
            elif key in ('.before', '.after'):
                target_datetime = parser.isoparse(value)

                subclause = None
                if key == '.before':
                    subclause = cl_bundle_metadata.c.metadata_value <= int(
                        target_datetime.timestamp()
                    )
                if key == '.after':
                    subclause = cl_bundle_metadata.c.metadata_value >= int(
                        target_datetime.timestamp()
                    )

                clause = cl_bundle.c.uuid.in_(
                    alias(
                        select([cl_bundle_metadata.c.bundle_uuid]).where(
                            and_(cl_bundle_metadata.c.metadata_key == 'created', subclause)
                        )
                    )
                )
            elif key == 'uuid_name':  # Search uuid and name by default
                clause = []
                clause.append(cl_bundle.c.uuid.like('%' + value + '%'))
                clause.append(
                    cl_bundle.c.uuid.in_(
                        alias(
                            select([cl_bundle_metadata.c.bundle_uuid]).where(
                                and_(
                                    cl_bundle_metadata.c.metadata_key == 'name',
                                    cl_bundle_metadata.c.metadata_value.like('%' + value + '%'),
                                )
                            )
                        )
                    )
                )
                clause = or_(*clause)
            elif key == '':  # Match any field
                clause = []
                clause.append(cl_bundle.c.uuid.like('%' + value + '%'))
                clause.append(cl_bundle.c.command.like('%' + value + '%'))
                clause.append(
                    cl_bundle.c.uuid.in_(
                        alias(
                            select([cl_bundle_metadata.c.bundle_uuid]).where(
                                cl_bundle_metadata.c.metadata_value.like('%' + value + '%')
                            )
                        )
                    )
                )
                clause = or_(*clause)
            # Otherwise, assume metadata.
            else:
                condition = make_condition(key, cl_bundle_metadata.c.metadata_value, value)
                if condition is None:  # top-level
                    clause = and_(
                        cl_bundle.c.uuid == cl_bundle_metadata.c.bundle_uuid,
                        cl_bundle_metadata.c.metadata_key == key,
                    )
                else:  # embedded
                    clause = cl_bundle.c.uuid.in_(
                        select([cl_bundle_metadata.c.bundle_uuid]).where(
                            and_(cl_bundle_metadata.c.metadata_key == key, condition)
                        )
                    )

            if clause is not None:
                clauses.append(clause)

        clause = and_(*clauses)

        if user_id != self.root_user_id:
            # Restrict to the bundles that we have access to.
            access_via_owner = cl_bundle.c.owner_id == user_id
            access_via_group = cl_bundle.c.uuid.in_(
                select([cl_group_bundle_permission.c.object_uuid]).where(
                    and_(
                        or_(  # Join constraint (group)
                            cl_group_bundle_permission.c.group_uuid
                            == self.public_group_uuid,  # Public group
                            cl_group_bundle_permission.c.group_uuid.in_(
                                alias(
                                    select([cl_user_group.c.group_uuid]).where(
                                        cl_user_group.c.user_id == user_id
                                    )
                                )
                            ),  # Private group
                        ),
                        cl_group_bundle_permission.c.permission
                        >= GROUP_OBJECT_PERMISSION_READ,  # Match the uuid of the parent
                    )
                )
            )
            clause = and_(clause, or_(access_via_owner, access_via_group))

        # Aggregate (sum)
        if sum_key[0] is not None:
            # Construct a table with only the uuid and the num (and make sure it's distinct!)
            query = alias(
                select([cl_bundle.c.uuid, sum_key[0].label('num')]).distinct().where(clause)
            )
            # Sum the numbers
            query = select([func.sum(query.c.num)])
        else:
            query = (
                select([cl_bundle.c.uuid] + aux_fields)
                .distinct()
                .where(clause)
                .offset(offset)
                .limit(limit)
            )

        # Sort
        if sort_key[0] is not None:
            query = query.order_by(sort_key[0])

        # Count
        if count:
            query = alias(query).count()

        result = self._execute_query(query)
        if count or sum_key[0] is not None:  # Just returning a single number
            result = worksheet_util.apply_func(format_func, result[0])
            return {'result': result, 'is_aggregate': True}
        return {'result': result, 'is_aggregate': False}

    def get_bundle_uuids(self, conditions, max_results):
        """
        Returns a list of bundle_uuids that have match the conditions.
        Possible conditions on bundles: uuid, name, worksheet_uuid
        """
        if 'uuid' in conditions:
            # Match the uuid only
            clause = self.make_clause(cl_bundle.c.uuid, conditions['uuid'])
            query = select([cl_bundle.c.uuid]).where(clause)
        elif 'name' in conditions:
            # Select name
            if conditions['name']:
                clause = and_(
                    cl_bundle_metadata.c.metadata_key == 'name',
                    self.make_clause(cl_bundle_metadata.c.metadata_value, conditions['name']),
                )
            else:
                clause = true()

            if conditions['worksheet_uuid']:
                # Select things on the given worksheet
                # WARNING: Will also include invalid bundle ids that are listed on the worksheet
                clause = and_(
                    clause,
                    self.make_clause(
                        cl_worksheet_item.c.worksheet_uuid, conditions['worksheet_uuid']
                    ),
                )
                clause = and_(clause, cl_worksheet_item.c.bundle_uuid.isnot(None))
                join = cl_worksheet_item.outerjoin(
                    cl_bundle_metadata,
                    cl_worksheet_item.c.bundle_uuid == cl_bundle_metadata.c.bundle_uuid,
                )
                query = (
                    select([cl_worksheet_item.c.bundle_uuid, cl_worksheet_item.c.id])
                    .select_from(join)
                    .distinct()
                    .where(clause)
                )
                query = query.order_by(cl_worksheet_item.c.id.desc()).limit(max_results)
            else:
                if not conditions['name']:
                    raise UsageError('Nothing is specified')
                # Select from all bundles
                clause = and_(clause, cl_bundle.c.uuid == cl_bundle_metadata.c.bundle_uuid)  # Join
                query = select([cl_bundle.c.uuid]).where(clause)
                query = query.order_by(cl_bundle.c.id.desc()).limit(max_results)

        return self._execute_query(query)

    def get_memoized_bundles(self, user_id, command, dependencies):
        """
        Get a list of bundle UUIDs that match with input command and dependencies in the order of they were created.
        :param user_id: a string that specifies the current user id.
        :param command: a string that defines the command that is used to search for memoized bundles in the database.
        :param dependencies: a string in the form of '[{"child_path": key1, "parent_uuid": uuid1},
                                                       {"child_path": key2, "parent_uuid": uuid2}]'
                            to search for matched dependencies in the database.
        :return: a list of matched UUIDs.
        """
        # Decode json formatted dependencies string to a list of key value pairs
        dependencies = json.loads(dependencies)
        # When there is no dependency to be matched, the target memozied bundle
        # should only exist in the bundle table but not in the bundle_dependency table.
        if len(dependencies) == 0:
            query = (
                select([cl_bundle.c.uuid])
                .select_from(cl_bundle)
                .where(
                    and_(
                        cl_bundle.c.command == command,
                        cl_bundle.c.owner_id == user_id,
                        cl_bundle.c.uuid.notin_(
                            select([cl_bundle_dependency.c.child_uuid]).select_from(
                                cl_bundle_dependency
                            )
                        ),
                    )
                )
                .order_by(cl_bundle.c.id)
            )
        else:
            # The following matching logic contains two aggregations. In the first aggregation, we select those records
            # that have the same number of dependencies as specified in input. In the second aggregation, we operate on
            # records that returned from the first aggregation. We first select those records that match with all
            # (child_path, parent_uuid) dependency pairs from the input. Then, we aggregate on child_uuid and match
            # the total the number of unique dependencies per child_uuid with input dependencies.
            clause = []
            for dep in dependencies:
                clause.append(
                    and_(
                        cl_bundle_dependency.c.child_path == dep['child_path'],
                        cl_bundle_dependency.c.parent_uuid == dep['parent_uuid'],
                    )
                )
            # Step 1: filter by input command and the number of dependencies
            command_filter = (
                select([cl_bundle_dependency.c.child_uuid])
                .select_from(
                    cl_bundle.join(
                        cl_bundle_dependency, cl_bundle.c.uuid == cl_bundle_dependency.c.child_uuid
                    )
                )
                .where(and_(cl_bundle.c.command == command, cl_bundle.c.owner_id == user_id))
                # child_path is unique across all dependencies, aggregate on child_uuid
                # and COUNT the total the number of unique dependencies per child_uuid
                .group_by(cl_bundle_dependency.c.child_uuid)
                .having(func.count(cl_bundle_dependency.c.child_path) == len(dependencies))
            )
            uuids = self._execute_query(command_filter)

            # Step 2: filter by each dependency (child_path, parent_uuid) pair in the bundle_dependency table
            query = (
                select([cl_bundle_dependency.c.child_uuid])
                .select_from(cl_bundle_dependency)
                .where(and_(cl_bundle_dependency.c.child_uuid.in_(uuids), or_(*clause)))
                # child_path is unique across all dependencies, aggregate on child_uuid
                # and COUNT the total the number of unique dependencies per child_uuid
                .group_by(cl_bundle_dependency.c.child_uuid)
                .having(func.count(cl_bundle_dependency.c.child_path) == len(dependencies))
                # Ensure the order of the returning bundles will be in the order of they were created.
                .order_by(cl_bundle_dependency.c.id)
            )

        return self._execute_query(query)

    def batch_get_bundles(self, **kwargs):
        """
        Return a list of bundles given a SQLAlchemy clause on the cl_bundle table.
        """
        clause = self.make_kwargs_clause(cl_bundle, kwargs)
        with self.engine.begin() as connection:
            bundle_rows = connection.execute(cl_bundle.select().where(clause)).fetchall()
            if not bundle_rows:
                return []
            uuids = set(bundle_row.uuid for bundle_row in bundle_rows)
            dependency_rows = connection.execute(
                cl_bundle_dependency.select()
                .where(cl_bundle_dependency.c.child_uuid.in_(uuids))
                .order_by(cl_bundle_dependency.c.id)
            ).fetchall()
            metadata_rows = connection.execute(
                cl_bundle_metadata.select().where(cl_bundle_metadata.c.bundle_uuid.in_(uuids))
            ).fetchall()

        # Make a dictionary for each bundle with both data and metadata.
        bundle_values = {row.uuid: str_key_dict(row) for row in bundle_rows}
        for bundle_value in bundle_values.values():
            bundle_value['dependencies'] = []
            bundle_value['metadata'] = []
        for dep_row in dependency_rows:
            if dep_row.child_uuid not in bundle_values:
                raise IntegrityError('Got dependency %s without bundle' % (dep_row,))
            bundle_values[dep_row.child_uuid]['dependencies'].append(dep_row)
        for metadata_row in metadata_rows:
            if metadata_row.bundle_uuid not in bundle_values:
                raise IntegrityError('Got metadata %s without bundle' % (metadata_row,))
            bundle_values[metadata_row.bundle_uuid]['metadata'].append(metadata_row)

        # Construct and validate all of the retrieved bundles.
        sorted_values = sorted(bundle_values.values(), key=lambda r: r['id'])
        bundles = [
            #
            get_bundle_subclass(bundle_value['bundle_type'])(bundle_value)
            for bundle_value in sorted_values
        ]
        return bundles

    # ==========================================================================
    # Server-side bundle state machine methods
    # ==========================================================================

    def transition_bundle_starting(self, bundle, user_id, worker_id):
        """
        Transitions bundle to STARTING state:
            Updates the last_updated metadata.
            Adds a worker_run row that tracks which worker will run the bundle.
        """
        with self.engine.begin() as connection:
            # Check if the requested bundle still exists.
            row = connection.execute(
                cl_bundle.select().where(cl_bundle.c.id == bundle.id)
            ).fetchone()
            if not row:
                # The user deleted the bundle.
                return False

            # Check if the designated worker is going to be terminated soon
            row = connection.execute(
                cl_worker.select().where(
                    and_(cl_worker.c.worker_id == worker_id, cl_worker.c.is_terminating == False)
                )
            ).fetchone()
            # If the worker is going to be terminated soon, stop starting bundle on this worker
            if not row:
                return False

            bundle_update = {
                'state': State.STARTING,
                'metadata': {'last_updated': int(time.time())},
            }
            self.update_bundle(bundle, bundle_update, connection)

            worker_run_row = {'user_id': user_id, 'worker_id': worker_id, 'run_uuid': bundle.uuid}
            connection.execute(cl_worker_run.insert().values(worker_run_row))

            return True

    def transition_bundle_staged(self, bundle):
        """
        Transitions bundle to STAGED state:
            Returns False if the bundle was not in STARTING state.
            Clears the job_handle metadata and removes the worker_run row.
        """
        with self.engine.begin() as connection:
            # Make sure it's still starting.
            row = connection.execute(
                cl_bundle.select().where(cl_bundle.c.id == bundle.id)
            ).fetchone()
            if not row:
                raise IntegrityError('Missing bundle with UUID %s' % bundle.uuid)

            # Reset all metadata fields that aren't input by user from RunBundle class to be None.
            # Excluding all the fields that can be set by users, which for now is just the "actions" field.
            # Excluding the "created" field to keep track of the original date when the bundle is created
            metadata_update = {
                spec.key: None
                for spec in RunBundle.METADATA_SPECS
                if spec.generated and spec.key not in ['actions', 'created']
            }
            bundle_update = {'state': State.STAGED, 'metadata': metadata_update}
            self.update_bundle(bundle, bundle_update, connection)
            connection.execute(
                cl_worker_run.delete().where(cl_worker_run.c.run_uuid == bundle.uuid)
            )
            return True

    def transition_bundle_preparing(self, bundle, user_id, worker_id, start_time, remote):
        """
        Transitions bundle to PREPARING state:
            Only if the bundle is still scheduled to run on the given worker
            (done by checking the worker_run table).
            Returns True if it is.
        """
        with self.engine.begin() as connection:
            # Check that still assigned to this worker.
            run_row = connection.execute(
                cl_worker_run.select().where(cl_worker_run.c.run_uuid == bundle.uuid)
            ).fetchone()
            if not run_row or run_row.user_id != user_id or run_row.worker_id != worker_id:
                return False

            bundle_update = {
                'state': State.PREPARING,
                'metadata': {'started': start_time, 'last_updated': start_time, 'remote': remote},
            }
            self.update_bundle(bundle, bundle_update, connection)

        return True

    def transition_bundle_running(self, bundle, worker_run, row, user_id, worker_id, connection):
        """
        Transitions bundle to RUNNING state:
            If bundle was WORKER_OFFLINE, also inserts a row into worker_run.
        """
        if row.state == State.WORKER_OFFLINE:
            run_row = connection.execute(
                cl_worker_run.select().where(cl_worker_run.c.run_uuid == bundle.uuid)
            ).fetchone()
            if run_row:
                # we should never get to this point: panic
                raise IntegrityError(
                    'worker_run row exists for a bundle in WORKER_OFFLINE state, uuid %s'
                    % (bundle.uuid,)
                )

            worker_run_row = {'user_id': user_id, 'worker_id': worker_id, 'run_uuid': bundle.uuid}
            connection.execute(cl_worker_run.insert().values(worker_run_row))

        metadata_update = {
            'run_status': worker_run.run_status,
            'last_updated': int(time.time()),
            'time': worker_run.container_time_total,
            'time_user': worker_run.container_time_user,
            'time_system': worker_run.container_time_system,
            'remote': worker_run.remote,
        }

        if worker_run.docker_image is not None:
            metadata_update['docker_image'] = worker_run.docker_image

        self.update_bundle(
            bundle, {'state': worker_run.state, 'metadata': metadata_update}, connection
        )

        return True

    def transition_bundle_worker_offline(self, bundle):
        """
        Transitions bundle to WORKER_OFFLINE state:
            Updates the last_updated metadata.
            Removes the corresponding row from worker_run if it exists.
        """
        with self.engine.begin() as connection:
            # Check that it still exists and is running
            row = connection.execute(
                cl_bundle.select().where(
                    cl_bundle.c.id == bundle.id
                    and (cl_bundle.c.state == State.RUNNING or cl_bundle.c.state == State.PREPARING)
                )
            ).fetchone()
            if not row:
                # The user deleted the bundle or the bundle finished
                return False

            # Delete row in worker_run
            connection.execute(
                cl_worker_run.delete().where(cl_worker_run.c.run_uuid == bundle.uuid)
            )

            bundle_update = {
                'state': State.WORKER_OFFLINE,
                'metadata': {'last_updated': int(time.time())},
            }
            self.update_bundle(bundle, bundle_update, connection)
        return True

    def transition_bundle_finalizing(self, bundle, worker_run, connection):
        """
        Transitions bundle to FINALIZING state:
            Saves the failure message and exit code from the worker
            If the user running the bundle was the CodaLab root user,
            increments the time used by the bundle owner.
        """
        failure_message, exitcode = worker_run.failure_message, worker_run.exitcode
        if failure_message is None and exitcode is not None and exitcode != 0:
            failure_message = 'Exit code %d' % exitcode
        # Build metadata
        metadata = {}
        if failure_message is not None:
            metadata['failure_message'] = failure_message
        if exitcode is not None:
            metadata['exitcode'] = exitcode

        bundle_update = {'state': State.FINALIZING, 'metadata': metadata}

        self.update_bundle(bundle, bundle_update, connection)
        return True

    def transition_bundle_finished(self, bundle, bundle_location):
        """
        Transitions bundle to READY or FAILED state:
            The final state is determined by whether a failure message or exitcode
            was recorded during finalization of the bundle.
        """
        metadata = bundle.metadata.to_dict()
        failure_message = metadata.get('failure_message', None)
        exitcode = metadata.get('exitcode', 0)
        state = State.FAILED if failure_message or exitcode else State.READY
        if failure_message == 'Kill requested':
            state = State.KILLED

        worker = self.get_bundle_worker(bundle.uuid)

        # Increment the amount of time used for the user whose bundles run on CodaLab's public instances
        if worker['user_id'] == self.root_user_id:
            self.increment_user_time_used(bundle.owner_id, metadata.get('time', 0))

        if worker['shared_file_system']:
<<<<<<< HEAD
            # TODO: fix.
=======
            # TODO(Ashwin): fix for --link.
>>>>>>> 0d6fdf7d
            self.update_disk_metadata(bundle, bundle_location)

        metadata = {'run_status': 'Finished', 'last_updated': int(time.time())}

        with self.engine.begin() as connection:
            self.update_bundle(bundle, {'state': state, 'metadata': metadata}, connection)
            connection.execute(
                cl_worker_run.delete().where(cl_worker_run.c.run_uuid == bundle.uuid)
            )

    # ==========================================================================
    # Bundle state machine helper functions
    # ==========================================================================

    def update_disk_metadata(self, bundle, bundle_location, enforce_disk_quota=False):
        """
        Computes the disk use and data hash of the given bundle.
        Updates the database rows for the bundle and user with the new disk use
        """
        dirs_and_files = None
        if os.path.isdir(bundle_location):
            dirs_and_files = path_util.recursive_ls(bundle_location)
        else:
            dirs_and_files = [], [bundle_location]

<<<<<<< HEAD
        # TODO: make this non-fs specific
=======
        # TODO(Ashwin): make this non-fs specific
>>>>>>> 0d6fdf7d
        data_hash = '0x%s' % (path_util.hash_directory(bundle_location, dirs_and_files))
        data_size = path_util.get_size(bundle_location, dirs_and_files)
        if enforce_disk_quota:
            disk_left = self.get_user_disk_quota_left(bundle.owner_id)
            if data_size > disk_left:
                raise UsageError(
                    "Can't save bundle, bundle size %s greater than user's disk quota left: %s"
                    % (data_size, disk_left)
                )

        bundle_update = {'data_hash': data_hash, 'metadata': {'data_size': data_size}}
        self.update_bundle(bundle, bundle_update)
        self.update_user_disk_used(bundle.owner_id)

    def bundle_checkin(self, bundle, worker_run, user_id, worker_id):
        """
        Updates the database tables with the most recent bundle information from worker
        """
        with self.engine.begin() as connection:
            # If bundle isn't in db anymore the user deleted it so cancel
            row = connection.execute(
                cl_bundle.select().where(cl_bundle.c.id == bundle.id)
            ).fetchone()
            if not row:
                return False

            # Get staged bundle from worker checkin and move it to staged state
            if worker_run.state == State.STAGED:
                return self.transition_bundle_staged(bundle)

            if worker_run.state == State.FINALIZING:
                # update bundle metadata using transition_bundle_running one last time before finalizing it
                self.transition_bundle_running(
                    bundle, worker_run, row, user_id, worker_id, connection
                )
                return self.transition_bundle_finalizing(bundle, worker_run, connection)

            if worker_run.state in [State.PREPARING, State.RUNNING]:
                return self.transition_bundle_running(
                    bundle, worker_run, row, user_id, worker_id, connection
                )

            # State isn't one we can check in for
            return False

    def save_bundle(self, bundle):
        """
        Save a bundle. On success, sets the Bundle object's id from the result.
        """
        bundle.validate()
        bundle_value = bundle.to_dict(strict=False)
        dependency_values = bundle_value.pop('dependencies')
        metadata_values = bundle_value.pop('metadata')

        # Raises exception when the UUID uniqueness constraint is violated
        # (Clients should check for this case ahead of time if they want to
        # silently skip over creating bundles that already exist.)
        with self.engine.begin() as connection:
            result = connection.execute(cl_bundle.insert().values(bundle_value))
            self.do_multirow_insert(connection, cl_bundle_dependency, dependency_values)
            self.do_multirow_insert(connection, cl_bundle_metadata, metadata_values)
            bundle.id = result.lastrowid

    def update_bundle(self, bundle, update, connection=None, delete=False):
        """
        For each key-value pair in the update dictionary, add or update key-value pair. Note
        that metadata keys not in the update dictionary are not affected in the update operation.
        Also, delete any metadata key-value pairs when the value specified is None.
        This method validates all updates to the bundle, so it is appropriate
        to use this method to update bundles based on user input (eg: cl edit).
        """
        message = 'Illegal update: %s' % (update,)
        precondition('id' not in update and 'uuid' not in update, message)
        # Apply the column and metadata updates in memory and validate the result.
        metadata_update = update.pop('metadata', {})
        bundle.update_in_memory(update)

        # Generate a list of metadata keys that will be deleted and update metadata key-value pair
        metadata_delete_keys = []
        for key, value in metadata_update.items():
            # Delete the key,value pair when the following two conditions are met:
            # 1. the delete flag is True
            # 2. the value is None
            if delete and value is None:
                bundle.metadata.remove_metadata_key(key)
                metadata_delete_keys.append(key)
            else:
                bundle.metadata.set_metadata_key(key, value)

        # Delete metadata keys from metadata_update dictionary
        for key in metadata_delete_keys:
            del metadata_update[key]

        bundle.validate()
        # Construct clauses and update lists for updating certain bundle columns.
        if update:
            clause = cl_bundle.c.uuid == bundle.uuid
        if metadata_update:
            metadata_update_clause = and_(
                cl_bundle_metadata.c.bundle_uuid == bundle.uuid,
                cl_bundle_metadata.c.metadata_key.in_(metadata_update),
            )
            metadata_update_values = [
                row_dict
                for row_dict in bundle.to_dict().pop('metadata')
                if row_dict['metadata_key'] in metadata_update
            ]
        if metadata_delete_keys:
            metadata_delete_clause = and_(
                cl_bundle_metadata.c.bundle_uuid == bundle.uuid,
                cl_bundle_metadata.c.metadata_key.in_(metadata_delete_keys),
            )

        # Perform the actual updates and deletes.
        def do_update(connection):
            try:
                if update:
                    connection.execute(cl_bundle.update().where(clause).values(update))
                if metadata_update:
                    connection.execute(cl_bundle_metadata.delete().where(metadata_update_clause))
                    self.do_multirow_insert(connection, cl_bundle_metadata, metadata_update_values)
                if metadata_delete_keys:
                    connection.execute(cl_bundle_metadata.delete().where(metadata_delete_clause))
            except UnicodeError:
                raise UsageError("Invalid character detected; use ascii characters only.")

        if connection:
            do_update(connection)
        else:
            with self.engine.begin() as connection:
                do_update(connection)

    def get_bundle_dependencies(self, uuid):
        with self.engine.begin() as connection:
            dependency_rows = connection.execute(
                cl_bundle_dependency.select()
                .where(cl_bundle_dependency.c.child_uuid == uuid)
                .order_by(cl_bundle_dependency.c.id)
            ).fetchall()
        return [Dependency(dep_val) for dep_val in dependency_rows]

    def get_bundle_state(self, uuid):
        result_dict = self.get_bundle_states([uuid])
        if uuid not in result_dict:
            raise NotFoundError('Could not find bundle with uuid %s' % uuid)
        return result_dict[uuid]

    def get_bundle_states(self, uuids):
        """
        Return {uuid: state, ...}
        """
        with self.engine.begin() as connection:
            rows = connection.execute(
                select([cl_bundle.c.uuid, cl_bundle.c.state]).where(cl_bundle.c.uuid.in_(uuids))
            ).fetchall()
            return dict((r.uuid, r.state) for r in rows)

    def delete_bundles(self, uuids):
        """
        Delete bundles with the given uuids.
        """
        with self.engine.begin() as connection:
            # We must delete bundles rows in the opposite order that we create them
            # to avoid foreign-key constraint failures.
            connection.execute(
                cl_group_bundle_permission.delete().where(
                    cl_group_bundle_permission.c.object_uuid.in_(uuids)
                )
            )
            connection.execute(
                cl_worksheet_item.delete().where(cl_worksheet_item.c.bundle_uuid.in_(uuids))
            )
            connection.execute(
                cl_bundle_metadata.delete().where(cl_bundle_metadata.c.bundle_uuid.in_(uuids))
            )
            connection.execute(
                cl_bundle_dependency.delete().where(cl_bundle_dependency.c.child_uuid.in_(uuids))
            )
            # In case something goes wrong, delete bundles that are currently running on workers.
            connection.execute(cl_worker_run.delete().where(cl_worker_run.c.run_uuid.in_(uuids)))
            connection.execute(cl_bundle.delete().where(cl_bundle.c.uuid.in_(uuids)))

    def remove_data_hash_references(self, uuids):
        with self.engine.begin() as connection:
            connection.execute(
                cl_bundle.update().where(cl_bundle.c.uuid.in_(uuids)).values({'data_hash': None})
            )

    # ==========================================================================
    # Worksheet-related model methods follow!
    # ==========================================================================

    def get_worksheet(self, uuid, fetch_items):
        """
        Get a worksheet given its uuid.
        :rtype: Worksheet
        """
        worksheets = self.batch_get_worksheets(fetch_items=fetch_items, uuid=uuid)
        if not worksheets:
            raise NotFoundError('Could not find worksheet with uuid %s' % (uuid,))
        if len(worksheets) > 1:
            raise IntegrityError('Found multiple workseets with uuid %s' % (uuid,))
        return worksheets[0]

    def batch_get_worksheets(self, fetch_items, **kwargs):
        """
        Get a list of worksheets, all of which satisfy the clause given by kwargs.
        :rtype: list[Worksheet]
        """
        base_worksheet_uuid = kwargs.pop('base_worksheet_uuid', None)
        clause = self.make_kwargs_clause(cl_worksheet, kwargs)
        # Handle base_worksheet_uuid specially
        if base_worksheet_uuid:
            clause = and_(
                clause,
                cl_worksheet_item.c.subworksheet_uuid == cl_worksheet.c.uuid,
                cl_worksheet_item.c.worksheet_uuid == base_worksheet_uuid,
            )

        with self.engine.begin() as connection:
            worksheet_rows = connection.execute(
                cl_worksheet.select().distinct().where(clause)
            ).fetchall()
            if not worksheet_rows:
                if base_worksheet_uuid is not None:
                    # We didn't find any results restricting to base_worksheet_uuid,
                    # so do a global search
                    return self.batch_get_worksheets(fetch_items, **kwargs)
                return []
            # Get the tags
            uuids = set(row.uuid for row in worksheet_rows)
            tag_rows = connection.execute(
                cl_worksheet_tag.select().where(cl_worksheet_tag.c.worksheet_uuid.in_(uuids))
            ).fetchall()
            # Fetch the items of all the worksheets
            if fetch_items:
                item_rows = connection.execute(
                    cl_worksheet_item.select().where(cl_worksheet_item.c.worksheet_uuid.in_(uuids))
                ).fetchall()

        # Make a dictionary for each worksheet with both its main row and its items.
        worksheet_values = {row.uuid: str_key_dict(row) for row in worksheet_rows}
        # Set tags
        for value in worksheet_values.values():
            value['tags'] = []
            if value['title']:
                value['title'] = self.decode_str(value['title'])
        for row in tag_rows:
            worksheet_values[row.worksheet_uuid]['tags'].append(row.tag)
        if fetch_items:
            for value in worksheet_values.values():
                value['items'] = []
            for item_row in sorted(item_rows, key=item_sort_key):
                if item_row.worksheet_uuid not in worksheet_values:
                    raise IntegrityError('Got item %s without worksheet' % (item_row,))
                item_row = dict(item_row)
                item_row['value'] = self.decode_str(item_row['value'])
                worksheet_values[item_row['worksheet_uuid']]['items'].append(item_row)
        return [Worksheet(value) for value in worksheet_values.values()]

    def search_worksheets(self, user_id, keywords):
        """
        Return a list of row dicts, one per worksheet. These dicts do NOT contain
        ALL worksheet items; this method is meant to make it easy for a user to see
        their existing worksheets.
        Note: keywords has basically same semantics as search_bundles.
        """
        clauses = []
        offset = 0
        limit = SEARCH_RESULTS_LIMIT
        sort_key = [cl_worksheet.c.name]

        # Number nested subqueries
        subquery_index = [0]

        def alias(clause):
            subquery_index[0] += 1
            return clause.alias('q' + str(subquery_index[0]))

        def make_condition(field, value):
            # Special
            if value == '.sort':
                sort_key[0] = field
            elif value == '.sort-':
                sort_key[0] = desc(field)
            else:
                # Ordinary value
                if isinstance(value, list):
                    return field.in_(value)
                if '%' in value:
                    return field.like(value)
                return field == value
            return None

        for keyword in keywords:
            keyword = keyword.replace('.*', '%')
            # Sugar
            if keyword == '.mine':
                keyword = 'owner_id=' + (user_id or '')
            elif keyword == '.last':
                keyword = 'id=.sort-'
            elif keyword == '.shared':
                keyword = '.shared=True'

            m = SEARCH_KEYWORD_REGEX.match(keyword)  # key=value
            if m:
                key, value = m.group(1), m.group(2)
                if ',' in value:  # value is value1,value2
                    value = value.split(',')
            else:
                key, value = 'uuid_name_title', keyword

            clause = None
            # Special functions
            if key == '.offset':
                offset = int(value)
            elif key == '.limit':
                limit = int(value)
            elif key == '.shared':  # shared with any group I am in with read or all permission?
                clause = cl_worksheet.c.uuid.in_(
                    select([cl_group_worksheet_permission.c.object_uuid]).where(
                        and_(
                            cl_group_worksheet_permission.c.group_uuid.in_(
                                alias(
                                    select([cl_user_group.c.group_uuid]).where(
                                        cl_user_group.c.user_id == user_id
                                    )
                                )
                            ),
                            cl_group_worksheet_permission.c.permission
                            >= GROUP_OBJECT_PERMISSION_READ,
                        )
                    )
                )
            # Bundle fields
            elif key == 'id':
                clause = make_condition(cl_worksheet.c.id, value)
            elif key == 'uuid':
                clause = make_condition(cl_worksheet.c.uuid, value)
            elif key == 'name':
                clause = make_condition(cl_worksheet.c.name, value)
            elif key == 'title':
                clause = make_condition(cl_worksheet.c.title, value)
            elif key == 'owner_id':
                clause = make_condition(cl_worksheet.c.owner_id, value)
            elif key == 'group':  # shared with group with read or all permissions?
                group_uuid = get_group_info(value, False)['uuid']
                clause = cl_worksheet.c.uuid.in_(
                    select([cl_group_worksheet_permission.c.object_uuid]).where(
                        and_(
                            cl_group_worksheet_permission.c.group_uuid == group_uuid,
                            cl_group_worksheet_permission.c.permission
                            >= GROUP_OBJECT_PERMISSION_READ,
                        )
                    )
                )
            elif key == 'bundle':  # contains bundle?
                condition = make_condition(cl_worksheet_item.c.bundle_uuid, value)
                if condition is None:  # top-level
                    clause = (
                        cl_worksheet_item.c.worksheet_uuid == cl_worksheet.c.uuid
                    )  # Join constraint
                else:
                    clause = cl_worksheet.c.uuid.in_(
                        alias(select([cl_worksheet_item.c.worksheet_uuid]).where(condition))
                    )
            elif key == 'worksheet':  # contains worksheet?
                condition = make_condition(cl_worksheet_item.c.subworksheet_uuid, value)
                if condition is None:  # top-level
                    clause = (
                        cl_worksheet_item.c.worksheet_uuid == cl_worksheet.c.uuid
                    )  # Join constraint
                else:
                    clause = cl_worksheet.c.uuid.in_(
                        alias(select([cl_worksheet_item.c.worksheet_uuid]).where(condition))
                    )
            elif key == 'tag':  # has tag?
                condition = make_condition(cl_worksheet_tag.c.tag, value)
                if condition is None:  # top-level
                    clause = (
                        cl_worksheet_tag.c.worksheet_uuid == cl_worksheet.c.uuid
                    )  # Join constraint
                else:
                    clause = cl_worksheet.c.uuid.in_(
                        alias(select([cl_worksheet_tag.c.worksheet_uuid]).where(condition))
                    )
            elif key == 'uuid_name_title':  # Search uuid and name by default
                clause = or_(
                    cl_worksheet.c.uuid.like('%' + value + '%'),
                    cl_worksheet.c.name.like('%' + value + '%'),
                    cl_worksheet.c.title.like('%' + value + '%'),
                )
            elif key == '':  # Match any field
                clause = []
                clause.append(cl_worksheet.c.uuid.like('%' + value + '%'))
                clause.append(cl_worksheet.c.name.like('%' + value + '%'))
                clause.append(cl_worksheet.c.title.like('%' + value + '%'))
                clause.append(
                    cl_worksheet.c.uuid.in_(
                        alias(
                            select([cl_worksheet_item.c.worksheet_uuid]).where(
                                cl_worksheet_item.c.value.like('%' + value + '%')
                            )
                        )
                    )
                )
                clause = or_(*clause)
            else:
                raise UsageError('Unknown key: %s' % key)

            if clause is not None:
                clauses.append(clause)

        clause = and_(*clauses)

        # Enforce permissions
        if user_id != self.root_user_id:
            access_via_owner = cl_worksheet.c.owner_id == user_id
            access_via_group = cl_worksheet.c.uuid.in_(
                select([cl_group_worksheet_permission.c.object_uuid]).where(
                    or_(
                        cl_group_worksheet_permission.c.group_uuid
                        == self.public_group_uuid,  # Public group
                        cl_group_worksheet_permission.c.group_uuid.in_(  # Private group
                            alias(
                                select([cl_user_group.c.group_uuid]).where(
                                    cl_user_group.c.user_id == user_id
                                )
                            )
                        ),
                    )
                )
            )
            clause = and_(clause, or_(access_via_owner, access_via_group))

        cols_to_select = [
            cl_worksheet.c.id,
            cl_worksheet.c.uuid,
            cl_worksheet.c.name,
            cl_worksheet.c.title,
            cl_worksheet.c.frozen,
            cl_worksheet.c.owner_id,
        ]
        query = select(cols_to_select).distinct().where(clause).offset(offset).limit(limit)

        # Sort
        if sort_key[0] is not None:
            query = query.order_by(sort_key[0])

        with self.engine.begin() as connection:
            rows = connection.execute(query).fetchall()
            if not rows:
                return []

        # Get permissions of the worksheets
        worksheet_uuids = [row.uuid for row in rows]
        uuid_group_permissions = self.batch_get_group_worksheet_permissions(
            user_id, worksheet_uuids
        )

        # Put the permissions into the worksheets
        row_dicts = []
        for row in rows:
            row = str_key_dict(row)
            row['group_permissions'] = uuid_group_permissions[row['uuid']]
            if row['title']:
                row['title'] = self.decode_str(row['title'])
            row_dicts.append(row)
        return row_dicts

    def new_worksheet(self, worksheet):
        """
        Save the given (empty) worksheet to the database. On success, set its id.
        """
        message = 'save_worksheet called with non-empty worksheet: %s' % (worksheet,)
        precondition(not worksheet.items, message)
        worksheet.validate()
        worksheet_value = worksheet.to_dict()
        worksheet_value.pop('tags')
        worksheet_value.pop('items')
        worksheet_value.pop('last_item_id')
        with self.engine.begin() as connection:
            result = connection.execute(cl_worksheet.insert().values(worksheet_value))
            worksheet.id = result.lastrowid

    def add_worksheet_items(self, worksheet_uuid, items, after_sort_key=None, replace=[]):
        """
        Add worksheet items *items* to the position *after_sort_key* to the worksheet,
        removing items specified by *replace* if necessary.
        """
        with self.engine.begin() as connection:
            if len(replace) > 0:
                # Remove the old items.
                connection.execute(
                    cl_worksheet_item.delete().where(cl_worksheet_item.c.id.in_(replace))
                )
            if len(items) == 0:
                # Nothing to insert, return
                return
            if after_sort_key is not None:
                after_sort_key = int(after_sort_key)
                # Shift existing items' sort_keys for items that originally came after
                # the after_sort_key
                offset = len(items)
                clause = and_(
                    cl_worksheet_item.c.worksheet_uuid == worksheet_uuid,
                    or_(
                        cl_worksheet_item.c.sort_key > after_sort_key,
                        and_(
                            cl_worksheet_item.c.sort_key == None,
                            cl_worksheet_item.c.id > after_sort_key,
                        ),
                    ),
                )
                query = select(['*']).where(clause)
                # Get result in a list
                after_items = [item for item in connection.execute(query)]
                if (
                    len(after_items) > 0
                    and min(item_sort_key(item) for item in after_items) - after_sort_key <= offset
                ):
                    # Shift the keys of the original items if the gap between after_sort_key
                    # and the next smallest key is not sufficient for inserting items.
                    # In actuality, delete these items and re-insert.
                    connection.execute(cl_worksheet_item.delete().where(clause))
                    new_after_items = [
                        {
                            'worksheet_uuid': item.worksheet_uuid,
                            'bundle_uuid': item.bundle_uuid,
                            'subworksheet_uuid': item.subworksheet_uuid,
                            'value': item.value,
                            'type': item.type,
                            'sort_key': item_sort_key(item) + offset,
                        }
                        for item in after_items
                    ]
                    self.do_multirow_insert(connection, cl_worksheet_item, new_after_items)
            # Insert new items
            items_to_insert = [
                {
                    'worksheet_uuid': worksheet_uuid,
                    'bundle_uuid': bundle_uuid,
                    'subworksheet_uuid': subworksheet_uuid,
                    'value': self.encode_str(value),
                    'type': type,
                    'sort_key': after_sort_key + idx + 1 if after_sort_key is not None else None,
                }
                for idx, (bundle_uuid, subworksheet_uuid, value, type) in enumerate(items)
            ]
            self.do_multirow_insert(connection, cl_worksheet_item, items_to_insert)

    def add_shadow_worksheet_items(self, old_bundle_uuid, new_bundle_uuid):
        """
        For each occurrence of old_bundle_uuid in any worksheet, add
        new_bundle_uuid right after it (a shadow).
        """
        with self.engine.begin() as connection:
            # Find all the worksheet_items that old_bundle_uuid appears in
            query = select(
                [cl_worksheet_item.c.worksheet_uuid, cl_worksheet_item.c.sort_key]
            ).where(cl_worksheet_item.c.bundle_uuid == old_bundle_uuid)
            old_items = connection.execute(query)

            # Go through and insert a worksheet item with new_bundle_uuid after
            # each of the old items.
            new_items = []
            for old_item in old_items:
                new_item = {
                    'worksheet_uuid': old_item.worksheet_uuid,
                    'bundle_uuid': new_bundle_uuid,
                    'type': worksheet_util.TYPE_BUNDLE,
                    'value': '',  # TODO: replace with None once we change tables.py
                    'sort_key': old_item.sort_key,  # Can't really do after, so use the same value.
                }
                new_items.append(new_item)
                connection.execute(cl_worksheet_item.insert().values(new_item))

    def update_worksheet_item_value(self, id, value):
        """
        Update the value of a worksheet item, aka updating a markdown item.
        When the value is falsy, delete this item.
        """
        with self.engine.begin() as connection:
            if value:
                connection.execute(
                    cl_worksheet_item.update()
                    .where(cl_worksheet_item.c.id == id)
                    .values({'value': value})
                )
            else:
                connection.execute(cl_worksheet_item.delete().where(cl_worksheet_item.c.id == id))

    def update_worksheet_items(self, worksheet_uuid, last_item_id, length, new_items):
        """
        Updates the worksheet with the given uuid. If there were exactly
        `last_length` items with database id less than `last_id`, replaces them all
        with the items in new_items. Does NOT affect items in this worksheet with
        database id greater than last_id.

        Does NOT affect items that were added to the worksheet in between the
        time it was retrieved and it was updated.

        If this worksheet were updated between the time it was retrieved and
        updated, this method will raise a UsageError.
        """
        clause = and_(
            cl_worksheet_item.c.worksheet_uuid == worksheet_uuid,
            cl_worksheet_item.c.id <= last_item_id,
        )
        # See codalab.objects.worksheet for an explanation of the sort_key protocol.
        # We need to produce sort keys here that are strictly upper-bounded by the
        # last known item id in this worksheet, and which monotonically increase.
        # The expression last_item_id + i - len(new_items) works. It can produce
        # negative sort keys, but that's fine.
        new_item_values = [
            {
                'worksheet_uuid': worksheet_uuid,
                'bundle_uuid': bundle_uuid,
                'subworksheet_uuid': subworksheet_uuid,
                'value': self.encode_str(value),
                'type': item_type,
                'sort_key': (last_item_id + i - len(new_items)),
            }
            for (i, (bundle_uuid, subworksheet_uuid, value, item_type)) in enumerate(new_items)
        ]
        with self.engine.begin() as connection:
            result = connection.execute(cl_worksheet_item.delete().where(clause))
            message = 'Found extra items for worksheet %s' % (worksheet_uuid,)
            precondition(result.rowcount <= length, message)
            if result.rowcount < length:
                raise UsageError('Worksheet %s was updated concurrently!' % (worksheet_uuid,))
            self.do_multirow_insert(connection, cl_worksheet_item, new_item_values)

    def update_worksheet_metadata(self, worksheet, info):
        """
        Update the given worksheet's metadata.
        """
        if 'name' in info:
            worksheet.name = info['name']
        if 'frozen' in info:
            worksheet.frozen = info['frozen']
        if 'owner_id' in info:
            worksheet.owner_id = info['owner_id']
        if 'title' in info:
            info['title'] = self.encode_str(info['title'])
        worksheet.validate()
        with self.engine.begin() as connection:
            if 'tags' in info:
                # Delete old tags
                connection.execute(
                    cl_worksheet_tag.delete().where(
                        cl_worksheet_tag.c.worksheet_uuid == worksheet.uuid
                    )
                )
                # Add new tags
                new_tag_values = [
                    {'worksheet_uuid': worksheet.uuid, 'tag': tag} for tag in info['tags']
                ]
                self.do_multirow_insert(connection, cl_worksheet_tag, new_tag_values)
                del info['tags']
            if len(info) > 0:
                connection.execute(
                    cl_worksheet.update().where(cl_worksheet.c.uuid == worksheet.uuid).values(info)
                )

    def delete_worksheet(self, worksheet_uuid):
        """
        Delete the worksheet with the given uuid.
        """
        with self.engine.begin() as connection:
            connection.execute(
                cl_group_worksheet_permission.delete().where(
                    cl_group_worksheet_permission.c.object_uuid == worksheet_uuid
                )
            )
            connection.execute(
                cl_worksheet_item.delete().where(
                    cl_worksheet_item.c.worksheet_uuid == worksheet_uuid
                )
            )
            connection.execute(
                cl_worksheet_item.delete().where(
                    cl_worksheet_item.c.subworksheet_uuid == worksheet_uuid
                )
            )
            connection.execute(
                cl_worksheet_tag.delete().where(cl_worksheet_tag.c.worksheet_uuid == worksheet_uuid)
            )
            connection.execute(cl_worksheet.delete().where(cl_worksheet.c.uuid == worksheet_uuid))

    # ===========================================================================
    # Group and permission-related methods
    # ===========================================================================

    def _create_default_groups(self):
        """
        Create system-defined groups. This is called by create_tables.
        """
        groups = self.batch_get_groups(name='public', user_defined=False)
        if len(groups) == 0:
            group_dict = self.create_group(
                {
                    'uuid': spec_util.generate_uuid(),
                    'name': 'public',
                    'owner_id': None,
                    'user_defined': False,
                }
            )
        else:
            group_dict = groups[0]
        self.public_group_uuid = group_dict['uuid']

    def create_group(self, group_dict):
        """
        Create the group specified by the given row dict.
        """
        with self.engine.begin() as connection:
            group_dict['uuid'] = spec_util.generate_uuid()
            result = connection.execute(cl_group.insert().values(group_dict))
            group_dict['id'] = result.lastrowid
        return group_dict

    def batch_get_groups(self, **kwargs):
        """
        Get a list of groups, all of which satisfy the clause given by kwargs.
        """
        clause = self.make_kwargs_clause(cl_group, kwargs)
        with self.engine.begin() as connection:
            rows = connection.execute(cl_group.select().where(clause)).fetchall()
            if not rows:
                return []
        values = {row.uuid: str_key_dict(row) for row in rows}
        return [value for value in values.values()]

    def batch_get_all_groups(self, spec_filters, group_filters, user_group_filters):
        """
        Get a list of groups by querying the group table and/or the user_group table.
        Take the union of the two results.  This method performs the general query:
        - q0: use spec_filters on the public group
        - q1: use spec_filters and group_filters on group
        - q2: use spec_filters and user_group_filters on user_group
        return union(q0, q1, q2)
        """
        fetch_cols = [cl_group.c.uuid, cl_group.c.name, cl_group.c.owner_id]
        fetch_cols0 = fetch_cols + [
            cl_group.c.owner_id.label('user_id'),
            literal(False).label('is_admin'),
        ]
        fetch_cols1 = fetch_cols + [
            cl_group.c.owner_id.label('user_id'),
            literal(True).label('is_admin'),
        ]
        fetch_cols2 = fetch_cols + [cl_user_group.c.user_id, cl_user_group.c.is_admin]

        q0 = None
        q1 = None
        q2 = None

        if spec_filters:
            spec_clause = self.make_kwargs_clause(cl_group, spec_filters)
            q0 = select(fetch_cols0).where(spec_clause)
            q1 = select(fetch_cols1).where(spec_clause)
            q2 = (
                select(fetch_cols2)
                .where(spec_clause)
                .where(cl_group.c.uuid == cl_user_group.c.group_uuid)
            )
        if q0 is None:
            q0 = select(fetch_cols0)
        q0 = q0.where(cl_group.c.uuid == self.public_group_uuid)
        if group_filters:
            group_clause = self.make_kwargs_clause(cl_group, group_filters)
            if q1 is None:
                q1 = select(fetch_cols1)
            q1 = q1.where(group_clause)
        if user_group_filters:
            user_group_clause = self.make_kwargs_clause(cl_user_group, user_group_filters)
            if q2 is None:
                q2 = select(fetch_cols2).where(cl_group.c.uuid == cl_user_group.c.group_uuid)
            q2 = q2.where(user_group_clause)

        # Union
        q0 = union(*[q for q in [q0, q1, q2] if q is not None])

        with self.engine.begin() as connection:
            rows = connection.execute(q0).fetchall()
            if not rows:
                return []
            for i, row in enumerate(rows):
                row = str_key_dict(row)
                # TODO: remove these conversions once database schema is changed from int to str
                if isinstance(row['user_id'], int):
                    row['user_id'] = str(row['user_id'])
                if isinstance(row['owner_id'], int):
                    row['owner_id'] = str(row['owner_id'])
                rows[i] = row
            values = {row['uuid']: row for row in rows}
            return [value for value in values.values()]

    def delete_group(self, uuid):
        """
        Delete the group with the given uuid.
        """
        with self.engine.begin() as connection:
            connection.execute(
                cl_group_bundle_permission.delete().where(
                    cl_group_bundle_permission.c.group_uuid == uuid
                )
            )
            connection.execute(
                cl_group_worksheet_permission.delete().where(
                    cl_group_worksheet_permission.c.group_uuid == uuid
                )
            )
            connection.execute(cl_user_group.delete().where(cl_user_group.c.group_uuid == uuid))
            connection.execute(cl_group.delete().where(cl_group.c.uuid == uuid))

    def add_user_in_group(self, user_id, group_uuid, is_admin):
        """
        Add user as a member of a group.
        """
        row = {'group_uuid': group_uuid, 'user_id': user_id, 'is_admin': is_admin}
        with self.engine.begin() as connection:
            result = connection.execute(cl_user_group.insert().values(row))
            row['id'] = result.lastrowid
        return row

    def delete_user_in_group(self, user_id, group_uuid):
        """
        Add user as a member of a group.
        """
        with self.engine.begin() as connection:
            connection.execute(
                cl_user_group.delete()
                .where(cl_user_group.c.user_id == user_id)
                .where(cl_user_group.c.group_uuid == group_uuid)
            )

    def update_user_in_group(self, user_id, group_uuid, is_admin):
        """
        Update user role in group.
        """
        with self.engine.begin() as connection:
            connection.execute(
                cl_user_group.update()
                .where(cl_user_group.c.user_id == user_id)
                .where(cl_user_group.c.group_uuid == group_uuid)
                .values({'is_admin': is_admin})
            )

    def batch_get_user_in_group(self, **kwargs):
        """
        Return list of user-group entries matching the specified |kwargs|.
        Can be used to get groups for a user or users in a group.
        Examples: user_id=..., group_uuid=...
        """
        clause = self.make_kwargs_clause(cl_user_group, kwargs)
        with self.engine.begin() as connection:
            rows = connection.execute(cl_user_group.select().where(clause)).fetchall()
            if not rows:
                return []
        return [str_key_dict(row) for row in rows]

    # Helper function: return list of group uuids that |user_id| is in.
    def _get_user_groups(self, user_id):
        groups = [self.public_group_uuid]  # Everyone is in the public group implicitly.
        if user_id is not None:
            groups += [row['group_uuid'] for row in self.batch_get_user_in_group(user_id=user_id)]
        return groups

    def set_group_permission(self, table, group_uuid, object_uuid, new_permission):
        """
        Atomically set group permission on object. Does NOT check for user
        permissions on the bundle or the group.

        :param table: cl_group_bundle_permission or cl_group_worksheet_permission
        :param group_uuid: uuid of group for which to set permission
        :param object_uuid: uuid of object (bundle or worksheet) on which to set permission
        :param new_permission: new permission integer
        """
        with self.engine.begin() as connection:
            row = connection.execute(
                table.select()
                .where(and_(table.c.object_uuid == object_uuid, table.c.group_uuid == group_uuid))
                .limit(1)
            ).fetchone()
            old_permission = row.permission if row else GROUP_OBJECT_PERMISSION_NONE

            if new_permission > 0:
                if old_permission > 0:
                    # Update existing permission
                    connection.execute(
                        table.update()
                        .where(table.c.group_uuid == group_uuid)
                        .where(table.c.object_uuid == object_uuid)
                        .values({'permission': new_permission})
                    )
                else:
                    # Create permission
                    connection.execute(
                        table.insert().values(
                            {
                                'group_uuid': group_uuid,
                                'object_uuid': object_uuid,
                                'permission': new_permission,
                            }
                        )
                    )
            else:
                if old_permission > 0:
                    # Delete permission
                    connection.execute(
                        table.delete()
                        .where(table.c.group_uuid == group_uuid)
                        .where(table.c.object_uuid == object_uuid)
                    )

    def set_group_bundle_permission(self, group_uuid, bundle_uuid, new_permission):
        return self.set_group_permission(
            cl_group_bundle_permission, group_uuid, bundle_uuid, new_permission
        )

    def set_group_worksheet_permission(self, group_uuid, worksheet_uuid, new_permission):
        return self.set_group_permission(
            cl_group_worksheet_permission, group_uuid, worksheet_uuid, new_permission
        )

    def batch_get_group_permissions(self, table, user_id, object_uuids):
        """
        Return map from object_uuid to list of {group_uuid: ..., group_name: ..., permission: ...}
        Note: if user_id is not None, only involve groups that user_id is in. If user_id is None (i.e.
        user is not logged in), involve only the public group.
        """
        with self.engine.begin() as connection:
            if user_id is None:
                # Not logged in: include only public group
                group_restrict = table.c.group_uuid == self.public_group_uuid
            else:
                # Logged in as root: include all groups
                group_restrict = true()

            rows = connection.execute(
                select([table, cl_group.c.name])
                .where(table.c.group_uuid == cl_group.c.uuid)
                .where(group_restrict)
                .where(table.c.object_uuid.in_(object_uuids))
                .order_by(cl_group.c.name)
            ).fetchall()
            result = collections.defaultdict(list)  # object_uuid => list of rows
            for row in rows:
                result[row.object_uuid].append(
                    {
                        'id': row.id,
                        'group_uuid': row.group_uuid,
                        'group_name': row.name,
                        'permission': row.permission,
                    }
                )
            return result

    def batch_get_group_bundle_permissions(self, user_id, bundle_uuids):
        return self.batch_get_group_permissions(cl_group_bundle_permission, user_id, bundle_uuids)

    def batch_get_group_worksheet_permissions(self, user_id, worksheet_uuids):
        return self.batch_get_group_permissions(
            cl_group_worksheet_permission, user_id, worksheet_uuids
        )

    def get_group_permissions(self, table, user_id, object_uuid):
        """
        Return list of {group_uuid: ..., group_name: ..., permission: ...} entries for the given object.
        Restrict to groups that user_id is a part of.
        """
        return self.batch_get_group_permissions(table, user_id, [object_uuid])[object_uuid]

    def get_group_bundle_permissions(self, user_id, bundle_uuid):
        return self.get_group_permissions(cl_group_bundle_permission, user_id, bundle_uuid)

    def get_group_worksheet_permissions(self, user_id, worksheet_uuid):
        return self.get_group_permissions(cl_group_worksheet_permission, user_id, worksheet_uuid)

    def get_user_permissions(self, table, user_id, object_uuids, owner_ids):
        """
        Gets the set of permissions granted to the given user on the given objects.
        owner_ids: map from object_uuid to owner_id.
        Return: map from object_uuid to integer permission.

        Use user_id = None to check the set of permissions of an anonymous user.
        To compute this, look at the groups that the user belongs to.
        """
        object_permissions = dict(
            (object_uuid, GROUP_OBJECT_PERMISSION_NONE) for object_uuid in object_uuids
        )

        remaining_object_uuids = []
        for object_uuid in object_uuids:
            owner_id = owner_ids.get(object_uuid)
            # Owner and root has all permissions.
            if user_id == owner_id or user_id == self.root_user_id:
                object_permissions[object_uuid] = GROUP_OBJECT_PERMISSION_ALL
            else:
                remaining_object_uuids.append(object_uuid)

        if len(remaining_object_uuids) > 0:
            result = self.batch_get_group_permissions(table, user_id, remaining_object_uuids)
            user_groups = self._get_user_groups(user_id)
            for object_uuid, permissions in result.items():
                for row in permissions:
                    if row['group_uuid'] in user_groups:
                        object_permissions[object_uuid] = max(
                            object_permissions[object_uuid], row['permission']
                        )
        return object_permissions

    def get_user_bundle_permissions(self, user_id, bundle_uuids, owner_ids):
        return self.get_user_permissions(
            cl_group_bundle_permission, user_id, bundle_uuids, owner_ids
        )

    def get_user_worksheet_permissions(self, user_id, worksheet_uuids, owner_ids):
        return self.get_user_permissions(
            cl_group_worksheet_permission, user_id, worksheet_uuids, owner_ids
        )

    # Operations on the query log
    @staticmethod
    def date_handler(obj):
        """
        Helper function to serialize DataTime
        """
        return obj.isoformat() if isinstance(obj, (datetime.date, datetime.datetime)) else None

    def add_chat_log_info(self, query_info):
        """
        Add the given chat into the database
        Return a list of chats that the sender have had
        """
        sender_user_id = query_info.get('sender_user_id')
        recipient_user_id = query_info.get('recipient_user_id')
        message = query_info.get('message')
        worksheet_uuid = query_info.get('worksheet_uuid')
        bundle_uuid = query_info.get('bundle_uuid')
        with self.engine.begin() as connection:
            info = {
                'time': datetime.datetime.fromtimestamp(time.time()),
                'sender_user_id': sender_user_id,
                'recipient_user_id': recipient_user_id,
                'message': message,
                'worksheet_uuid': worksheet_uuid,
                'bundle_uuid': bundle_uuid,
            }
            connection.execute(cl_chat.insert().values(info))
        result = self.get_chat_log_info({'user_id': sender_user_id})
        return result

    def get_chat_log_info(self, query_info):
        """
        |query_info| specifies the user_id of the user that you are querying about.
        Example: query_info = {
            user_id: 2,   // get the chats sent by and received by the user with user_id 2
            limit: 20,   // get the most recent 20 chats related to this user. This is optional, as by default it will get all the chats.
        }
        Return a list of chats that the user have had given the user_id
        """
        user_id1 = query_info.get('user_id')
        if user_id1 is None:
            return None
        limit = query_info.get('limit')
        with self.engine.begin() as connection:
            query = select(
                [
                    cl_chat.c.time,
                    cl_chat.c.sender_user_id,
                    cl_chat.c.recipient_user_id,
                    cl_chat.c.message,
                ]
            )
            clause = []
            # query all chats that this user sends or receives
            clause.append(cl_chat.c.sender_user_id == user_id1)
            clause.append(cl_chat.c.recipient_user_id == user_id1)
            if user_id1 == self.root_user_id:
                # if this user is root user, also query all chats that system user sends or receives
                clause.append(cl_chat.c.sender_user_id == self.system_user_id)
                clause.append(cl_chat.c.recipient_user_id == self.system_user_id)
            clause = or_(*clause)
            query = query.where(clause)
            if limit is not None:
                query = query.limit(limit)
            # query = query.order_by(cl_chat.c.id.desc())
            rows = connection.execute(query).fetchall()
            result = [
                {
                    'message': row.message,
                    'time': row.time.strftime("%Y-%m-%d %H:%M:%S"),
                    'sender_user_id': row.sender_user_id,
                    'recipient_user_id': row.recipient_user_id,
                }
                for row in rows
            ]
            return result

    # ===========================================================================
    # User-related methods follow!
    # ===========================================================================

    def find_user(self, user_spec, check_active=True):
        user = self.get_user(user_id=user_spec, username=user_spec, check_active=check_active)
        if user is None:
            raise NotFoundError("User matching %r not found" % user_spec)
        return user

    def get_user(self, user_id=None, username=None, check_active=True):
        """
        Get user.

        :param user_id: user id of user to fetch
        :param username: username or email of user to fetch
        :return: User object, or None if no matching user.
        """
        user_ids = None
        usernames = None
        if user_id is not None:
            user_ids = [user_id]
        if username is not None:
            usernames = [username]
        result = self.get_users(user_ids, usernames, check_active)
        if result:
            return result[0]
        return None

    def get_users(self, user_ids=None, usernames=None, check_active=True):
        """
        Get users.

        :param user_ids: user ids of users to fetch
        :param usernames: usernames or emails of users to fetch
        :return: list of matching User objects
        """
        clauses = []
        if check_active:
            clauses.append(cl_user.c.is_active)
        if user_ids is not None:
            clauses.append(cl_user.c.user_id.in_(user_ids))
        if usernames is not None:
            clauses.append(or_(cl_user.c.user_name.in_(usernames), cl_user.c.email.in_(usernames)))

        with self.engine.begin() as connection:
            rows = connection.execute(select([cl_user]).where(and_(*clauses))).fetchall()

        return [User(row) for row in rows]

    def user_exists(self, username, email):
        """
        Check whether user with given username or email exists.
        :param username: username
        :param email: email
        :return: True iff user with EITHER matching username or email exists.
        """
        with self.engine.begin() as connection:
            row = connection.execute(
                select([cl_user])
                .where(or_(cl_user.c.user_name == username, cl_user.c.email == email))
                .limit(1)
            ).fetchone()

        return row is not None and row.is_active

    def add_user(
        self,
        username,
        email,
        first_name,
        last_name,
        password,
        affiliation,
        notifications=NOTIFICATIONS_GENERAL,
        user_id=None,
        is_verified=False,
        has_access=False,
    ):
        """
        Create a brand new unverified user.
        :param username:
        :param email:
        :param first_name:
        :param last_name:
        :param password:
        :param affiliation:
        :return: (new integer user ID, verification key to send)
        """
        with self.engine.begin() as connection:
            now = datetime.datetime.utcnow()
            user_id = user_id or '0x%s' % uuid4().hex

            connection.execute(
                cl_user.insert().values(
                    {
                        "user_id": user_id,
                        "user_name": username,
                        "email": email,
                        "notifications": notifications,
                        "last_login": None,
                        "is_active": True,
                        "first_name": first_name,
                        "last_name": last_name,
                        "date_joined": now,
                        "has_access": has_access,
                        "is_verified": is_verified,
                        "is_superuser": False,
                        "password": User.encode_password(password, crypt_util.get_random_string()),
                        "time_quota": self.default_user_info['time_quota'],
                        "parallel_run_quota": self.default_user_info['parallel_run_quota'],
                        "time_used": 0,
                        "disk_quota": self.default_user_info['disk_quota'],
                        "disk_used": 0,
                        "affiliation": affiliation,
                        "url": None,
                    }
                )
            )

            if is_verified:
                verification_key = None
            else:
                verification_key = uuid4().hex
                connection.execute(
                    cl_user_verification.insert().values(
                        {
                            "user_id": user_id,
                            "date_created": now,
                            "date_sent": now,
                            "key": verification_key,
                        }
                    )
                )

        return user_id, verification_key

    def delete_user(self, user_id=None):
        """
        Delete the user with the given uuid.
        Delete all items in the database with a
        foreign key that references the user.

        :param user_id: id of user to delete
        """
        with self.engine.begin() as connection:

            # User verification
            connection.execute(
                cl_user_verification.delete().where(cl_user_verification.c.user_id == user_id)
            )
            connection.execute(
                cl_user_reset_code.delete().where(cl_user_reset_code.c.user_id == user_id)
            )

            # OAuth2
            connection.execute(
                oauth2_auth_code.delete().where(oauth2_auth_code.c.user_id == user_id)
            )
            connection.execute(oauth2_token.delete().where(oauth2_token.c.user_id == user_id))
            connection.execute(oauth2_client.delete().where(oauth2_client.c.user_id == user_id))

            # Workers
            connection.execute(cl_worker_run.delete().where(cl_worker_run.c.user_id == user_id))

            # User Groups
            connection.execute(cl_user_group.delete().where(cl_user_group.c.user_id == user_id))

            # Chat
            connection.execute(
                cl_chat.delete().where(
                    cl_chat.c.sender_user_id == user_id or cl_chat.c.recipient_user_id == user_id
                )
            )

            # Delete User
            connection.execute(cl_user.delete().where(cl_user.c.user_id == user_id))

    def get_verification_key(self, user_id):
        """
        Get verification key for given user.
        If one does not exist yet, create one and return it.
        Updates the "date_sent" field of the verification key to the current date.

        :param user_id: id of user to get verification key for
        :return: verification key, or None if none found for user
        """
        with self.engine.begin() as connection:
            verify_row = connection.execute(
                cl_user_verification.select()
                .where(cl_user_verification.c.user_id == user_id)
                .limit(1)
            ).fetchone()

            if verify_row is None:
                key = uuid4().hex
                now = datetime.datetime.utcnow()
                connection.execute(
                    cl_user_verification.insert().values(
                        {"user_id": user_id, "date_created": now, "date_sent": now, "key": key}
                    )
                )
            else:
                key = verify_row.key
                # Update date sent
                connection.execute(
                    cl_user_verification.update()
                    .where(cl_user_verification.c.user_id == user_id)
                    .values({"date_sent": datetime.datetime.utcnow()})
                )

        return key

    def verify_user(self, key):
        """
        Verify user with given verification key.
        :param key: verification key
        :return: True iff succeeded
        """
        with self.engine.begin() as connection:
            verify_row = connection.execute(
                cl_user_verification.select().where(cl_user_verification.c.key == key).limit(1)
            ).fetchone()

            # No matching key found
            if verify_row is None:
                return False

            # Delete matching verification key
            connection.execute(
                cl_user_verification.delete().where(cl_user_verification.c.key == key)
            )

            # Update user to be verified
            connection.execute(
                cl_user.update()
                .where(cl_user.c.user_id == verify_row.user_id)
                .values({"is_verified": True})
            )

        return True

    def is_verified(self, user_id):
        """
        Checks if the user is verified or not.
        :param user_id: id of the user
        :return: boolean to indicate if the user is verified or not
        """
        with self.engine.begin() as connection:
            verified_row = connection.execute(
                cl_user.select()
                .where(and_(cl_user.c.user_id == user_id, cl_user.c.is_verified))
                .limit(1)
            ).fetchone()

            return verified_row is not None

    def new_user_reset_code(self, user_id):
        """
        Generate a new password reset code.
        :param user_id: user_id of user for whom to reset password
        :return: reset code
        """
        with self.engine.begin() as connection:
            now = datetime.datetime.utcnow()
            code = uuid4().hex

            connection.execute(
                cl_user_reset_code.insert().values(
                    {"user_id": user_id, "date_created": now, "code": code}
                )
            )

        return code

    def get_reset_code_user_id(self, code, delete=False):
        """
        Check if reset code is valid.
        :param code: reset code
        :param delete: True iff delete code when found
        :return: user_id of associated user if succeeded, None otherwise
        """
        with self.engine.begin() as connection:
            reset_code_row = connection.execute(
                cl_user_reset_code.select().where(cl_user_reset_code.c.code == code).limit(1)
            ).fetchone()

            # No matching key found
            if reset_code_row is None:
                return None

            user_id = reset_code_row.user_id

            # Already done if not deleting code
            if not delete:
                return user_id

            # Delete matching reset code
            connection.execute(cl_user_reset_code.delete().where(cl_user_reset_code.c.code == code))

        return user_id

    def get_user_info(self, user_id, fetch_extra=False):
        """
        Return the user info corresponding to |user_id|.
        If a user doesn't exist, create a new one and set sane defaults.

        TODO(skoo): merge with get_user when wiring new user system together?
        """
        with self.engine.begin() as connection:
            rows = connection.execute(select([cl_user]).where(cl_user.c.user_id == user_id))
            user_info = None
            for row in rows:
                user_info = str_key_dict(row)
            if not user_info:
                raise NotFoundError("User with ID %s not found" % user_id)
            # Convert datetimes to strings to prevent JSON serialization errors
            if fetch_extra:
                if 'date_joined' in user_info and user_info['date_joined'] is not None:
                    user_info['date_joined'] = user_info['date_joined'].strftime('%Y-%m-%d')
                if 'last_login' in user_info and user_info['last_login'] is not None:
                    user_info['last_login'] = user_info['last_login'].strftime('%Y-%m-%d')
                user_info['is_root_user'] = user_info['user_id'] == self.root_user_id
                user_info['root_user_id'] = self.root_user_id
                user_info['system_user_id'] = self.system_user_id
            else:
                del user_info['date_joined']
                del user_info['last_login']
        return user_info

    def update_user_info(self, user_info):
        """
        Update the given user's info with |user_info|.
        """
        with self.engine.begin() as connection:
            connection.execute(
                cl_user.update().where(cl_user.c.user_id == user_info['user_id']).values(user_info)
            )

    def increment_user_time_used(self, user_id, amount):
        """
        User used some time.
        """
        user_info = self.get_user_info(user_id)
        user_info['time_used'] += amount
        self.update_user_info(user_info)

    def get_user_time_quota_left(self, user_id, user_info=None):
        if not user_info:
            user_info = self.get_user_info(user_id)
        time_quota = user_info['time_quota']
        time_used = user_info['time_used']
        return time_quota - time_used

    def get_user_parallel_run_quota_left(self, user_id, user_info=None):
        if not user_info:
            user_info = self.get_user_info(user_id)
        parallel_run_quota = user_info['parallel_run_quota']
        with self.engine.begin() as connection:
            # Get all the runs belonging to this user whose workers are not personal workers
            # of the user themselves
            active_runs = connection.execute(
                select([cl_worker_run.c.run_uuid]).where(
                    and_(
                        cl_worker_run.c.run_uuid.in_(
                            select([cl_bundle.c.uuid]).where(cl_bundle.c.owner_id == user_id)
                        ),
                        cl_worker_run.c.user_id != user_id,
                    )
                )
            ).fetchall()
        return parallel_run_quota - len(active_runs)

    def update_user_last_login(self, user_id):
        """
        Update user's last login date to now.
        """
        self.update_user_info({'user_id': user_id, 'last_login': datetime.datetime.utcnow()})

    def _get_disk_used(self, user_id):
<<<<<<< HEAD
        # TODO: don't include linked bundles
=======
        # TODO(Ashwin): don't include linked bundles
>>>>>>> 0d6fdf7d
        return (
            self.search_bundles(user_id, ['size=.sum', 'owner_id=' + user_id, 'data_hash=%'])[
                'result'
            ]
            or 0
        )

    def get_user_disk_quota_left(self, user_id, user_info=None):
        if not user_info:
            user_info = self.get_user_info(user_id)
        return user_info['disk_quota'] - user_info['disk_used']

    def update_user_disk_used(self, user_id):
        user_info = self.get_user_info(user_id)
        # Compute from scratch for simplicity
        user_info['disk_used'] = self._get_disk_used(user_id)
        self.update_user_info(user_info)

    # ===========================================================================
    # OAuth-related methods follow!
    # ===========================================================================

    def _create_default_clients(self):
        DEFAULT_CLIENTS = [
            ('codalab_cli_client', 'CodaLab CLI'),
            ('codalab_worker_client', 'CodaLab Worker'),
        ]

        for client_id, client_name in DEFAULT_CLIENTS:
            if not self.get_oauth2_client(client_id):
                self.save_oauth2_client(
                    OAuth2Client(
                        self,
                        client_id=client_id,
                        secret=None,
                        name=client_name,
                        user_id=None,
                        grant_type='password',
                        response_type='token',
                        scopes='default',
                        redirect_uris='',
                    )
                )

    def get_oauth2_client(self, client_id):
        with self.engine.begin() as connection:
            row = connection.execute(
                select([oauth2_client]).where(oauth2_client.c.client_id == client_id).limit(1)
            ).fetchone()

        if row is None:
            return None

        return OAuth2Client(self, **row)

    def save_oauth2_client(self, client):
        with self.engine.begin() as connection:
            result = connection.execute(oauth2_client.insert().values(client.columns))
            client.id = result.lastrowid
        return client

    def get_oauth2_token(self, access_token=None, refresh_token=None):
        if access_token is not None:
            clause = oauth2_token.c.access_token == access_token
        elif refresh_token is not None:
            clause = oauth2_token.c.refresh_token == refresh_token
        else:
            return None

        with self.engine.begin() as connection:
            row = connection.execute(select([oauth2_token]).where(clause).limit(1)).fetchone()

        if row is None:
            return None

        return OAuth2Token(self, **row)

    def find_oauth2_token(self, client_id, user_id, expires_after):
        with self.engine.begin() as connection:
            row = connection.execute(
                select([oauth2_token])
                .where(
                    and_(
                        oauth2_token.c.client_id == client_id,
                        oauth2_token.c.user_id == user_id,
                        oauth2_token.c.expires > expires_after,
                    )
                )
                .limit(1)
            ).fetchone()

        if row is None:
            return None

        return OAuth2Token(self, **row)

    def save_oauth2_token(self, token):
        with self.engine.begin() as connection:
            result = connection.execute(oauth2_token.insert().values(token.columns))
            token.id = result.lastrowid
        return token

    def clear_oauth2_tokens(self, client_id, user_id):
        with self.engine.begin() as connection:
            connection.execute(
                oauth2_token.delete().where(
                    and_(
                        oauth2_token.c.client_id == client_id,
                        oauth2_token.c.user_id == user_id,
                        oauth2_token.c.expires <= datetime.datetime.utcnow(),
                    )
                )
            )

    def delete_oauth2_token(self, token_id):
        with self.engine.begin() as connection:
            connection.execute(oauth2_auth_code.delete().where(oauth2_token.c.id == token_id))

    def get_oauth2_auth_code(self, client_id, code):
        with self.engine.begin() as connection:
            row = connection.execute(
                select([oauth2_auth_code])
                .where(
                    and_(oauth2_auth_code.c.client_id == client_id, oauth2_auth_code.c.code == code)
                )
                .limit(1)
            ).fetchone()

        if row is None:
            return None

        return OAuth2AuthCode(self, **row)

    def save_oauth2_auth_code(self, grant):
        with self.engine.begin() as connection:
            result = connection.execute(oauth2_auth_code.insert().values(grant.columns))
            grant.id = result.lastrowid
        return grant

    def delete_oauth2_auth_code(self, auth_code_id):
        with self.engine.begin() as connection:
            connection.execute(
                oauth2_auth_code.delete().where(oauth2_auth_code.c.id == auth_code_id)
            )<|MERGE_RESOLUTION|>--- conflicted
+++ resolved
@@ -1027,11 +1027,7 @@
             self.increment_user_time_used(bundle.owner_id, metadata.get('time', 0))
 
         if worker['shared_file_system']:
-<<<<<<< HEAD
-            # TODO: fix.
-=======
             # TODO(Ashwin): fix for --link.
->>>>>>> 0d6fdf7d
             self.update_disk_metadata(bundle, bundle_location)
 
         metadata = {'run_status': 'Finished', 'last_updated': int(time.time())}
@@ -1057,11 +1053,7 @@
         else:
             dirs_and_files = [], [bundle_location]
 
-<<<<<<< HEAD
-        # TODO: make this non-fs specific
-=======
         # TODO(Ashwin): make this non-fs specific
->>>>>>> 0d6fdf7d
         data_hash = '0x%s' % (path_util.hash_directory(bundle_location, dirs_and_files))
         data_size = path_util.get_size(bundle_location, dirs_and_files)
         if enforce_disk_quota:
@@ -2544,11 +2536,7 @@
         self.update_user_info({'user_id': user_id, 'last_login': datetime.datetime.utcnow()})
 
     def _get_disk_used(self, user_id):
-<<<<<<< HEAD
-        # TODO: don't include linked bundles
-=======
         # TODO(Ashwin): don't include linked bundles
->>>>>>> 0d6fdf7d
         return (
             self.search_bundles(user_id, ['size=.sum', 'owner_id=' + user_id, 'data_hash=%'])[
                 'result'
