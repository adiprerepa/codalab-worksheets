'''
Bundle is the ORM class for an individual bundle in the bundle system.
This class overrides the ORMObject serialization methods, because a single
bundle is stored in the database as one row in in the bundle table, plus
multiple rows in the metadata and dependency tables.

Each bundle type is implemented in a subclass of this class. These subclasses
must set their BUNDLE_TYPE and METADATA_SPEC class attributes. In addition,
they may override a number of methods of the base class:
  construct: different bundle subclass might take different parameters
  validate: bundle subclasses may require additional validation
  run: bundle subclasses that must be executed must override this method

The base class provides one method, install_dependencies, that may be useful
when implementing the run method.
'''
import os

from codalab.common import (
  precondition,
  UsageError,
)
from codalab.lib import (
  path_util,
  spec_util,
)
from codalab.model.orm_object import ORMObject
from codalab.objects.dependency import Dependency
from codalab.objects.metadata import Metadata


class Bundle(ORMObject):
<<<<<<< HEAD
    COLUMNS = ('uuid', 'bundle_type', 'command', 'data_hash', 'state', 'worker_command')
=======
    COLUMNS = ('uuid', 'bundle_type', 'command', 'data_hash', 'state') #, 'worker_command')
>>>>>>> 978f4535

    # Bundle subclasses should have the following class-level attributes:
    #   - BUNDLE_TYPE: a string bundle type
    #   - METADATA_SPECS: a list of MetadataSpec objects
    BUNDLE_TYPE = None
    METADATA_SPECS = None

    @classmethod
    def construct(cls, *args, **kwargs):
        raise NotImplementedError

    def validate(self):
        '''
        Check a number of basic conditions that would indicate serious errors if
        they do not hold. Subclasses may override this method for further
        validation, but they should always call the super's method.
        '''
        spec_util.check_uuid(self.uuid)
        abstract_init = 'init-ed abstract bundle: %s' % (self.__class__.__name__,)
        precondition(self.BUNDLE_TYPE, abstract_init)
        type_mismatch = 'Mismatch: %s vs %s' % (self.bundle_type, self.BUNDLE_TYPE)
        precondition(self.bundle_type == self.BUNDLE_TYPE, type_mismatch)
        # Check that metadata conforms to specs and check each dependency.
        self.metadata.validate(self.METADATA_SPECS)
        for dep in self.dependencies:
            dep.validate()

    def __repr__(self):
        return '%s(uuid=%r)' % (
          self.__class__.__name__,
          str(self.uuid),
        )

    def update_in_memory(self, row, strict=False):
        metadata = row.pop('metadata', None)
        dependencies = row.pop('dependencies', None)
        if strict:
            precondition(metadata is not None, 'No metadata: %s' % (row,))
            precondition(dependencies is not None, 'No dependencies: %s' % (row,))
            if 'uuid' not in row:
                row['uuid'] = spec_util.generate_uuid()
        super(Bundle, self).update_in_memory(row)
        if metadata is not None:
            self.metadata = Metadata(self.METADATA_SPECS, metadata)
        if dependencies is not None:
            self.dependencies = [Dependency(dep) for dep in dependencies]

    def to_dict(self):
        result = super(Bundle, self).to_dict()
        result['metadata'] = self.metadata.to_dicts(self.METADATA_SPECS)
        for metadata_row in result['metadata']:
            metadata_row['bundle_uuid'] = self.uuid
        result['dependencies'] = [dep.to_dict() for dep in self.dependencies]
        return result

    @classmethod
    def get_user_defined_metadata(cls):
        '''
        Return a list of metadata specs for metadata that must be input by the user.
        '''
        return [spec for spec in cls.METADATA_SPECS if not spec.generated]

    def get_dependency_paths(self, bundle_store, parent_dict, dest_path, relative_symlinks=False):
        def process_dep(dep):
            parent = parent_dict[dep.parent_uuid]
            # Compute an absolute target and check that the dependency exists.
            target = path_util.safe_join(
              bundle_store.get_location(parent.data_hash),
              dep.parent_path,
            )
            if not os.path.exists(target):
                parent_spec = getattr(parent.metadata, 'name', parent.uuid)
                target_text = path_util.safe_join(parent_spec, dep.parent_path)
                raise UsageError('Target not found: %s' % (target_text,))
            if relative_symlinks:
                # Create a symlink that points to the dependency's relative target.
                target = path_util.safe_join(
                  (os.pardir if dep.child_path else ''),
                  bundle_store.get_location(parent.data_hash, relative=True),
                  dep.parent_path,
                )
            link_path = path_util.safe_join(dest_path, dep.child_path)

            return (target, link_path)

        return [process_dep(dep) for dep in self.dependencies]

    def install_dependencies(self, bundle_store, parent_dict, dest_path, relative_symlinks):
        '''
        Symlink this bundle's dependencies into the directory at dest_path.
        The caller is responsible for cleaning up this directory.
        rel: whether to use relative symlinks
        '''
        precondition(os.path.isabs(dest_path), '%s is a relative path!' % (dest_path,))
        pairs = self.get_dependency_paths(bundle_store, parent_dict, dest_path, relative_symlinks)
        for (target, link_path) in pairs:
            # If the dependency already exists, remove it (this happens when we are reinstalling)
            if os.path.exists(link_path): path_util.remove(link_path)
            os.symlink(target, link_path)

    def get_hard_dependencies(self):
        '''
        Returns a list of dependencies that are actually symlinked into this bundle
        at the time that it is uploaded to the bundle store.
        '''
        raise NotImplementedError<|MERGE_RESOLUTION|>--- conflicted
+++ resolved
@@ -30,11 +30,7 @@
 
 
 class Bundle(ORMObject):
-<<<<<<< HEAD
-    COLUMNS = ('uuid', 'bundle_type', 'command', 'data_hash', 'state', 'worker_command')
-=======
     COLUMNS = ('uuid', 'bundle_type', 'command', 'data_hash', 'state') #, 'worker_command')
->>>>>>> 978f4535
 
     # Bundle subclasses should have the following class-level attributes:
     #   - BUNDLE_TYPE: a string bundle type
