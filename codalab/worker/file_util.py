from contextlib import closing
from io import BytesIO, TextIOWrapper
import gzip
import os
import shutil
import subprocess
import tarfile
import zlib
import bz2

from codalab.common import BINARY_PLACEHOLDER
from apache_beam.io.filesystem import CompressionTypes
from apache_beam.io.filesystems import FileSystems

NONE_PLACEHOLDER = '<none>'

# Patterns to always ignore when zipping up directories
ALWAYS_IGNORE_PATTERNS = ['.git', '._*', '__MACOSX']


def get_tar_version_output():
    """
    Gets the current tar library's version information by returning the stdout
    of running `tar --version`.
    """
    try:
        return subprocess.getoutput('tar --version')
    except subprocess.CalledProcessError as e:
        raise IOError(e.output)


def get_path_exists(path):
    """
    Returns whether the given path exists.
    """
    return FileSystems.exists(path)


def tar_gzip_directory(
    directory_path, follow_symlinks=False, exclude_patterns=[], exclude_names=[], ignore_file=None
):
    """
    Returns a file-like object containing a tarred and gzipped archive of the
    given directory.

    follow_symlinks: Whether symbolic links should be followed.
    exclude_names: Any top-level directory entries with names in exclude_names
                   are not included.
    exclude_patterns: Any directory entries with the given names at any depth in
                      the directory structure are excluded.
    ignore_file: Name of the file where exclusion patterns are read from.
    """
    args = ['tar', 'czf', '-', '-C', directory_path]

    # If the BSD tar library is being used, append --disable-copy to prevent creating ._* files
    if 'bsdtar' in get_tar_version_output():
        args.append('--disable-copyfile')

    if ignore_file:
        # Ignore entries specified by the ignore file (e.g. .gitignore)
        args.append('--exclude-ignore=' + ignore_file)
    if follow_symlinks:
        args.append('-h')
    if not exclude_patterns:
        exclude_patterns = []

    exclude_patterns.extend(ALWAYS_IGNORE_PATTERNS)
    for pattern in exclude_patterns:
        args.append('--exclude=' + pattern)

    if exclude_names:
        for name in exclude_names:
            # Exclude top-level entries provided by exclude_names
            args.append('--exclude=./' + name)
    # Add everything in the current directory
    args.append('.')

    try:
        proc = subprocess.Popen(args, stdout=subprocess.PIPE)
        return proc.stdout
    except subprocess.CalledProcessError as e:
        raise IOError(e.output)


def un_tar_directory(fileobj, directory_path, compression='', force=False):
    """
    Extracts the given file-like object containing a tar archive into the given
    directory, which will be created and should not already exist. If it already exists,
    and `force` is `False`, an error is raised. If it already exists, and `force` is `True`,
    the directory is removed and recreated.

    compression specifies the compression scheme and can be one of '', 'gz' or
    'bz2'.

    Raises tarfile.TarError if the archive is not valid.
    """
    directory_path = os.path.realpath(directory_path)
    if force:
        remove_path(directory_path)
    os.mkdir(directory_path)
    with tarfile.open(fileobj=fileobj, mode='r|' + compression) as tar:
        for member in tar:
            # Make sure that there is no trickery going on (see note in
            # TarFile.extractall() documentation.
            member_path = os.path.realpath(os.path.join(directory_path, member.name))
            if not member_path.startswith(directory_path):
                raise tarfile.TarError('Archive member extracts outside the directory.')

            tar.extract(member, directory_path)


def gzip_file(file_path):
    """
    Returns a file-like object containing the gzipped version of the given file.
    """
    try:
        data = FileSystems.open(file_path, compression_type=CompressionTypes.UNCOMPRESSED).read()
        return BytesIO(gzip.compress(data))
    except Exception as e:
        raise IOError(e)


def un_bz2_file(source, dest_path):
    """
    Unzips the source bz2 file object and writes the output to the file at
    dest_path
    """
    # Note, that we don't use bz2.BZ2File or the bunzip2 shell command since
    # they require the input file-like object to support either tell() or
    # fileno(). Our version requires only read() and close().

    BZ2_BUFFER_SIZE = 100 * 1024 * 1024  # Unzip in chunks of 100MB
    with FileSystems.create(dest_path, compression_type=CompressionTypes.UNCOMPRESSED) as dest:
        decompressor = bz2.BZ2Decompressor()
        for data in iter(lambda: source.read(BZ2_BUFFER_SIZE), b''):
            dest.write(decompressor.decompress(data))


def un_gzip_stream(fileobj):
    """
    Returns a file-like object containing the contents of the given file-like
    object after gunzipping.

    Raises an IOError if the archive is not valid.
    """

    class UnGzipStream(object):
        def __init__(self, fileobj):
            self._fileobj = fileobj
            self._decoder = zlib.decompressobj(16 + zlib.MAX_WBITS)
            self._buffer = b''
            self._finished = False

        def read(self, num_bytes=None):
            # Read more data, if we need to.
            while not self._finished and (num_bytes is None or len(self._buffer) < num_bytes):
                chunk = (
                    self._fileobj.read(num_bytes) if num_bytes is not None else self._fileobj.read()
                )
                if chunk:
                    self._buffer += self._decoder.decompress(chunk)
                else:
                    self._buffer += self._decoder.flush()
                    self._finished = True
            if num_bytes is None:
                num_bytes = len(self._buffer)
            result = self._buffer[:num_bytes]
            self._buffer = self._buffer[num_bytes:]
            return result

        def close(self):
            self._fileobj.close()

        def __getattr__(self, name):
            """
            Proxy any methods/attributes besides read() and close() to the
            fileobj (for example, if we're wrapping an HTTP response object.)
            Behavior is undefined if other file methods such as tell() are
            attempted through this proxy.
            """
            return getattr(self._fileobj, name)

    # Note, that we don't use gzip.GzipFile or the gunzip shell command since
    # they require the input file-like object to support either tell() or
    # fileno(). Our version requires only read() and close().
    return UnGzipStream(fileobj)


def gzip_bytestring(bytestring):
    """
    Gzips the given bytestring.  Return bytes.
    """
    with closing(BytesIO()) as output_fileobj:
        with gzip.GzipFile(None, 'wb', 6, output_fileobj) as fileobj:
            fileobj.write(bytestring)
        return output_fileobj.getvalue()


def un_gzip_bytestring(bytestring):
    """
    Gunzips the given bytestring.  Return bytes.
    Raises an IOError if the archive is not valid.
    """
    with closing(BytesIO(bytestring)) as input_fileobj:
        with gzip.GzipFile(None, 'rb', fileobj=input_fileobj) as fileobj:
            return fileobj.read()


def get_file_size(file_path):
    """
    Gets the size of the file, in bytes. If file is not found, raises a
    FileNotFoundError.
    """
    if not get_path_exists(file_path):
        raise FileNotFoundError
    # TODO: add a FileSystems.size() method to Apache Beam to make this less verbose.
    filesystem = FileSystems.get_filesystem(file_path)
    return filesystem.size(file_path)


def read_file_section(file_path, offset, length):
    """
    Reads length bytes of the given file from the given offset.
    Return bytes.
    """
    if offset >= get_file_size(file_path):
        return b''
    with FileSystems.open(file_path, 'rb') as fileobj:
        fileobj.seek(offset, os.SEEK_SET)
        return fileobj.read(length)


def summarize_file(file_path, num_head_lines, num_tail_lines, max_line_length, truncation_text):
    """
    Summarizes the file at the given path, returning a string containing the
    given numbers of lines from beginning and end of the file. If the file needs
    to be truncated, places truncation_text at the truncation point.
    Unlike other methods, which traffic bytes, this method returns a string.
    """
    assert num_head_lines > 0 or num_tail_lines > 0

    def ensure_ends_with_newline(lines, remove_line_without_newline=False):
        if lines and not lines[-1].endswith('\n'):
            if remove_line_without_newline:
                lines.pop()
            else:
                lines[-1] += '\n'

    try:
        file_size = get_file_size(file_path)
    except FileNotFoundError:
        return NONE_PLACEHOLDER

    with TextIOWrapper(FileSystems.open(file_path)) as fileobj:
        if file_size > (num_head_lines + num_tail_lines) * max_line_length:
            if num_head_lines > 0:
                # To ensure that the last line is a whole line, we remove the
                # last line if it doesn't have a newline character.
                try:
                    head_lines = fileobj.read(num_head_lines * max_line_length).splitlines(True)[
                        :num_head_lines
                    ]
                except UnicodeDecodeError:
                    return BINARY_PLACEHOLDER
                ensure_ends_with_newline(head_lines, remove_line_without_newline=True)

            if num_tail_lines > 0:
                # To ensure that the first line is a whole line, we read an
                # extra character and always remove the first line. If the first
                # character is a newline, then the first line will just be
                # empty and the second line is a whole line. If the first
                # character is not a new line, then the first line, had we not
                # read the extra character, would not be a whole line. Thus, it
                # should also be dropped.
                fileobj.seek(file_size - num_tail_lines * max_line_length - 1, os.SEEK_SET)
                try:
                    tail_lines = fileobj.read(num_tail_lines * max_line_length).splitlines(True)[
                        1:
                    ][-num_tail_lines:]
                except UnicodeDecodeError:
                    return BINARY_PLACEHOLDER
                ensure_ends_with_newline(tail_lines)

            if num_head_lines > 0 and num_tail_lines > 0:
                lines = head_lines + [truncation_text] + tail_lines
            elif num_head_lines > 0:
                lines = head_lines
            else:
                lines = tail_lines
        else:
            try:
                lines = fileobj.readlines()
            except UnicodeDecodeError:
                return BINARY_PLACEHOLDER
            ensure_ends_with_newline(lines)
            if len(lines) > num_head_lines + num_tail_lines:
                if num_head_lines > 0 and num_tail_lines > 0:
                    lines = lines[:num_head_lines] + [truncation_text] + lines[-num_tail_lines:]
                elif num_head_lines > 0:
                    lines = lines[:num_head_lines]
                else:
                    lines = lines[-num_tail_lines:]

    return ''.join(lines)


def get_path_size(path, exclude_names=[]):
    """
    Returns the size of the contents of the given path, in bytes.

    If path is a directory, any directory entries in exclude_names will be
    ignored.
    """
    result = os.lstat(path).st_size
    if not os.path.islink(path) and os.path.isdir(path):
        for child in os.listdir(path):
            if child not in exclude_names:
                try:
                    full_child_path = os.path.join(path, child)
                except UnicodeDecodeError:
                    full_child_path = os.path.join(path.decode('utf-8'), child.decode('utf-8'))
                result += get_path_size(full_child_path)
    return result


def remove_path(path):
    """
    Removes a path if it exists.
    """
<<<<<<< HEAD
    filesystem = FileSystems.get_filesystem(path)
    if not filesystem.exists(path):
        return
    FileSystems.delete([path])
=======
    if os.path.islink(path) or os.path.exists(path):
        if os.path.islink(path):
            os.remove(path)
        elif os.path.isdir(path):
            shutil.rmtree(path)
        else:
            os.remove(path)


def path_is_parent(parent_path, child_path):
    """
    Given a parent_path and a child_path, determine if the child path
    is a strict subpath of the parent_path. In the case that the resolved
    parent_path is equivalent to the resolved child_path, this function returns
    False.

    Note that this function does not dereference symbolic links.
    """
    # Remove relative path references.
    parent_path = os.path.abspath(parent_path)
    child_path = os.path.abspath(child_path)

    # Explicitly handle the case where the parent_path equals the child_path
    if parent_path == child_path:
        return False

    # Compare the common path of the parent and child path with the common
    # path of just the parent path. Using the commonpath method on just
    # the parent path will regularize the path name in the same way as the
    # comparison that deals with both paths, removing any trailing path separator.
    return os.path.commonpath([parent_path]) == os.path.commonpath([parent_path, child_path])
>>>>>>> e286c622
<|MERGE_RESOLUTION|>--- conflicted
+++ resolved
@@ -327,22 +327,14 @@
     """
     Removes a path if it exists.
     """
-<<<<<<< HEAD
     filesystem = FileSystems.get_filesystem(path)
     if not filesystem.exists(path):
         return
     FileSystems.delete([path])
-=======
-    if os.path.islink(path) or os.path.exists(path):
-        if os.path.islink(path):
-            os.remove(path)
-        elif os.path.isdir(path):
-            shutil.rmtree(path)
-        else:
-            os.remove(path)
 
 
 def path_is_parent(parent_path, child_path):
+    # TODO(Ashwin): fix.
     """
     Given a parent_path and a child_path, determine if the child path
     is a strict subpath of the parent_path. In the case that the resolved
@@ -363,5 +355,4 @@
     # path of just the parent path. Using the commonpath method on just
     # the parent path will regularize the path name in the same way as the
     # comparison that deals with both paths, removing any trailing path separator.
-    return os.path.commonpath([parent_path]) == os.path.commonpath([parent_path, child_path])
->>>>>>> e286c622
+    return os.path.commonpath([parent_path]) == os.path.commonpath([parent_path, child_path])