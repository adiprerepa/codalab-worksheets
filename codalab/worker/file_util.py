--- conflicted
+++ resolved
@@ -365,15 +365,16 @@
     If ignore_nonexistent_path is True and the input path is nonexistent, the value
     0 is returned. Else, an exception is raised (FileNotFoundError).
     """
-<<<<<<< HEAD
-    result = get_file_size(path)
-    patterns = [
-        os.path.join(path, "", "**")
-    ]  # Adds trailing slash if not already there -- this is needed so that on somewhere like S3, we correctly match directory contents, not files starting with the same prefix.
-    for child in FileSystems.match(patterns)[0].metadata_list:
-        if child.path not in exclude_names:
-            result += child.size_in_bytes
-=======
+    if path.startswith("azfs://"):
+        result = get_path_size(path)
+        patterns = [
+            os.path.join(path, "", "**")
+        ]  # Adds trailing slash if not already there -- this is needed so that on somewhere like S3, we correctly match directory contents, not files starting with the same prefix.
+        for child in FileSystems.match(patterns)[0].metadata_list:
+            if child.path not in exclude_names:
+                result += child.size_in_bytes
+        return result
+    
     try:
         result = os.lstat(path).st_size
     except FileNotFoundError:
@@ -390,7 +391,6 @@
                 except UnicodeDecodeError:
                     full_child_path = os.path.join(path.decode('utf-8'), child.decode('utf-8'))
                 result += get_path_size(full_child_path, ignore_nonexistent_path=True)
->>>>>>> a5fa98c4
     return result
 
 
