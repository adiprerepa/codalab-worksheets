--- conflicted
+++ resolved
@@ -5,13 +5,8 @@
 import urllib.error
 from typing import Dict
 
-<<<<<<< HEAD
 from .file_util import stream_chunks_from_fileobj, un_gzip_stream
-from codalab.common import URLOPEN_TIMEOUT_SECONDS
-=======
-from .file_util import un_gzip_stream
 from codalab.common import URLOPEN_TIMEOUT_SECONDS, urlopen_with_retry
->>>>>>> 43286e62
 
 import requests
 
