'''
LocalBundleClient is BundleClient implementation that interacts directly with a
BundleStore and a BundleModel. All filesystem operations are handled locally.
'''
from time import sleep
import contextlib

from codalab.bundles import (
  get_bundle_subclass,
  UPLOADED_TYPES,
)
from codalab.common import (
  precondition,
  State,
  UsageError,
    AuthorizationError,
)
from codalab.client.bundle_client import BundleClient
from codalab.lib import (
  canonicalize,
  path_util,
<<<<<<< HEAD
  worksheet_util,
=======
  file_util,
  worksheet_util,
>>>>>>> 467a2563
)
from codalab.objects.worksheet import Worksheet
from codalab.objects import permission
from codalab.objects.permission import (
    check_has_full_permission,
    check_has_read_permission,
    Group,
    parse_permission
)

def authentication_required(func):
    def decorate(self, *args, **kwargs):
        if self.auth_handler.current_user() is None:
            raise AuthorizationError("Not authenticated")
        return func(self, *args, **kwargs)
    return decorate

class LocalBundleClient(BundleClient):
    def __init__(self, address, bundle_store, model, auth_handler):
        self.address = address
        self.bundle_store = bundle_store
        self.model = model
        self.auth_handler = auth_handler

    def _current_user_id(self):
        return self.auth_handler.current_user().unique_id

    def get_bundle_info(self, bundle, parents=None, children=None):
        hard_dependencies = bundle.get_hard_dependencies()
        result = {
          'bundle_type': bundle.bundle_type,
          'data_hash': bundle.data_hash,
          'metadata': bundle.metadata.to_dict(),
          'state': bundle.state,
          'uuid': bundle.uuid,
          'hard_dependencies': [dep.to_dict() for dep in hard_dependencies]
        }
        if parents is not None:
            result['parents'] = [str(parent) for parent in parents]
        if children is not None:
            result['children'] = [str(child) for child in children]
        return result

    def get_spec_uuid(self, bundle_spec):
        return canonicalize.get_spec_uuid(self.model, bundle_spec)

    def get_target_path(self, target):
        return canonicalize.get_target_path(self.bundle_store, self.model, target)

    def get_bundle_target(self, target):
        (bundle_spec, subpath) = target
        return (self.model.get_bundle(self.get_spec_uuid(bundle_spec)), subpath)

    def get_bundle(self, bundle_spec):
        return self.model.get_bundle(self.get_spec_uuid(bundle_spec))

    def get_worksheet_uuid(self, worksheet_spec):
        return canonicalize.get_worksheet_uuid(self.model, worksheet_spec)

    def expand_worksheet_item(self, item):
        (bundle_spec, value, type) = item
        if bundle_spec is None:
            return (None, value or '', type or '')
        try:
            bundle_uuid = self.get_spec_uuid(bundle_spec)
        except UsageError, e:
            return (bundle_spec, str(e) if value is None else value)
        if bundle_uuid != bundle_spec and value is None:
            # The user specified a bundle for the first time without help text.
            # Produce some auto-generated help text here.
            bundle = self.model.get_bundle(bundle_uuid)
            value = bundle_spec
            if getattr(bundle.metadata, 'description', None):
                value = '%s: %s' % (value, bundle.metadata.description)
        return (bundle_uuid, value or '', type or '')

    def validate_user_metadata(self, bundle_subclass, metadata):
        '''
        Check that the user did not supply values for any auto-generated metadata.
        Raise a UsageError with the offending keys if they are.
        '''
        legal_keys = set(spec.key for spec in
          bundle_subclass.get_user_defined_metadata())
        illegal_keys = [key for key in metadata if key not in legal_keys]
        if illegal_keys:
            raise UsageError('Illegal metadata keys: %s' % (', '.join(illegal_keys),))

    def upload(self, bundle_type, path, metadata, worksheet_uuid=None):
        message = 'Invalid upload bundle_type: %s' % (bundle_type,)
        precondition(bundle_type in UPLOADED_TYPES, message)
        bundle_subclass = get_bundle_subclass(bundle_type)
        self.validate_user_metadata(bundle_subclass, metadata)
        # Upload the given path and record additional metadata from the upload.
        (data_hash, bundle_store_metadata) = self.bundle_store.upload(path)
        metadata.update(bundle_store_metadata)
        bundle = bundle_subclass.construct(data_hash=data_hash, metadata=metadata)
        self.model.save_bundle(bundle)
        if worksheet_uuid:
            self.add_worksheet_item(worksheet_uuid, bundle.uuid)
        return bundle.uuid

    def make(self, targets, metadata, worksheet_uuid=None):
        bundle_subclass = get_bundle_subclass('make')
        self.validate_user_metadata(bundle_subclass, metadata)
        targets = {
          key: self.get_bundle_target(target)
          for (key, target) in targets.iteritems()
        }
        bundle = bundle_subclass.construct(targets, metadata)
        self.model.save_bundle(bundle)
        if worksheet_uuid:
            self.add_worksheet_item(worksheet_uuid, bundle.uuid)
        return bundle.uuid

    def run(self, targets, command, metadata, worksheet_uuid=None):
        bundle_subclass = get_bundle_subclass('run')
        self.validate_user_metadata(bundle_subclass, metadata)
        targets = {
          key: self.get_bundle_target(target)
          for (key, target) in targets.iteritems()
        }
        bundle = bundle_subclass.construct(targets, command, metadata)
        self.model.save_bundle(bundle)
        self.bundle_store.make_temp_location(bundle.uuid)
        if worksheet_uuid:
            self.add_worksheet_item(worksheet_uuid, bundle.uuid)
        return bundle.uuid

    def open_target(self, target):
        (bundle_spec, subpath) = target
        path = self.get_target_path(target)
        path_util.check_isfile(path, 'open_target')
        return open(path)

    def tail_file(self, target):
        (bundle_spec, subpath) = target
        file_handle = self.open_target(target)

        with contextlib.closing(file_handle):
            # Print last 10 lines
            tail = file_util.tail(file_handle)
            print tail

            def read_line():
                return file_handle.readline()

            return self.watch(bundle_spec, [read_line])

    def tail_bundle(self, bundle_spec):
        out = self.open_target((bundle_spec, 'stdout'))
        err = self.open_target((bundle_spec, 'stderr'))

        with contextlib.closing(out), contextlib.closing(err):

            def out_line():
                return out.readline()
            def err_line():
                return err.readline()

            return self.watch(bundle_spec, [out_line, err_line])

    def edit(self, uuid, metadata):
        bundle = self.model.get_bundle(uuid)
        self.validate_user_metadata(bundle, metadata)
        self.model.update_bundle(bundle, {'metadata': metadata})

    def delete(self, bundle_spec, force=False):
        uuid = self.get_spec_uuid(bundle_spec)
        children = self.model.get_children(uuid)
        if children and not force:
            raise UsageError('Bundles depend on %s:\n  %s' % (
              bundle_spec,
              '\n  '.join(str(child) for child in children),
            ))
        child_worksheets = self.model.get_child_worksheets(uuid)
        if child_worksheets and not force:
            raise UsageError('Worksheets depend on %s:\n  %s' % (
              bundle_spec,
              '\n  '.join(str(child) for child in child_worksheets),
            ))
        self.model.delete_bundle_tree([uuid], force=force)

    def info(self, bundle_spec, parents=False, children=False):
        uuid = self.get_spec_uuid(bundle_spec)
        bundle = self.model.get_bundle(uuid)
        parents = self.model.get_parents(uuid) if parents else None
        children = self.model.get_children(uuid) if children else None
        return self.get_bundle_info(bundle, parents=parents, children=children)

    def ls(self, target):
        path = self.get_target_path(target)
        return path_util.ls(path)

    def cat(self, target):
        path = self.get_target_path(target)
        path_util.cat(path)

    def head(self, target, lines=10):
        path = self.get_target_path(target)
        return path_util.read_file(path, lines)

    def search(self, query=None):
        if query:
            bundles = self.model.search_bundles(**query)
        else:
            bundles = self.model.batch_get_bundles()
        return [self.get_bundle_info(bundle) for bundle in bundles]

    #############################################################################
    # Implementations of worksheet-related client methods follow!
    #############################################################################

    @authentication_required
    def new_worksheet(self, name):
<<<<<<< HEAD
        worksheet = Worksheet({'name': name, 'items': [], 'owner_id': self._current_user_id()})
=======
        worksheet = Worksheet({'name': name, 'items': [], 'owner_id': None})
>>>>>>> 467a2563
        self.model.save_worksheet(worksheet)
        return worksheet.uuid

    def list_worksheets(self):
        current_user = self.auth_handler.current_user()
        if current_user is None:
            return self.model.list_worksheets()
        else:
            return self.model.list_worksheets(current_user.unique_id)

    def worksheet_info(self, worksheet_spec):
        uuid = self.get_worksheet_uuid(worksheet_spec)
        worksheet = self.model.get_worksheet(uuid)
        current_user = self.auth_handler.current_user()
        current_user_id = None if current_user is None else current_user.unique_id
        check_has_read_permission(self.model, current_user_id, worksheet)
        result = worksheet.get_info_dict()
        # We need to do some finicky stuff here to convert the bundle_uuids into
        # bundle info dicts. However, we still make O(1) database calls because we
        # use the optimized batch_get_bundles multiget method.
        uuids = set(
            bundle_uuid for (bundle_uuid, _, _) in result['items']
          if bundle_uuid is not None
        )
        bundles = self.model.batch_get_bundles(uuid=uuids)
        bundle_dict = {bundle.uuid: self.get_bundle_info(bundle) for bundle in bundles}

        # If a bundle uuid is orphaned, we still have to return the uuid in a dict.
        items = []
        result['items'] = [
          (
               None if bundle_uuid is None else
               bundle_dict.get(bundle_uuid, {'uuid': bundle_uuid}),
<<<<<<< HEAD
                    worksheet_util.expand_worksheet_item_info(value, type),
=======
                    worksheet_util.expand_worksheet_item_info(worksheet_spec, value, type),
>>>>>>> 467a2563
                    type,
          )
            for (bundle_uuid, value, type) in result['items']
        ]
        return result

    @authentication_required
    def add_worksheet_item(self, worksheet_spec, bundle_spec):
        worksheet_uuid = self.get_worksheet_uuid(worksheet_spec)
        worksheet = self.model.get_worksheet(worksheet_uuid)
        check_has_full_permission(self.model, self._current_user_id(), worksheet)
        bundle_uuid = self.get_spec_uuid(bundle_spec)
        bundle = self.model.get_bundle(bundle_uuid)
        # Compute a nice value for this item, using the description if it exists.
        item_value = bundle_spec
        if getattr(bundle.metadata, 'description', None):
            item_value = '%s: %s' % (item_value, bundle.metadata.description)
        item = (bundle.uuid, item_value, 'bundle')
        self.model.add_worksheet_item(worksheet_uuid, item)

    @authentication_required
    def update_worksheet(self, worksheet_info, new_items):
        # Convert (bundle_spec, value) pairs into canonical (bundle_uuid, value, type) pairs.
        # This step could take O(n) database calls! However, it will only hit the
        # database for each bundle the user has newly specified by name - bundles
        # that were already in the worksheet will be referred to by uuid, so
        # get_spec_uuid will be an in-memory call for these. This hit is acceptable.
        canonical_items = [self.expand_worksheet_item(item) for item in new_items]
        worksheet_uuid = worksheet_info['uuid']
        last_item_id = worksheet_info['last_item_id']
        length = len(worksheet_info['items'])
        worksheet = self.model.get_worksheet(worksheet_uuid)
        check_has_full_permission(self.model, self._current_user_id(), worksheet)
        try:
            self.model.update_worksheet(
              worksheet_uuid, last_item_id, length, canonical_items)
        except UsageError:
            # Turn the model error into a more readable one using the object.
            raise UsageError('%s was updated concurrently!' % (worksheet,))

    @authentication_required
    def rename_worksheet(self, worksheet_spec, name):
        uuid = self.get_worksheet_uuid(worksheet_spec)
        worksheet = self.model.get_worksheet(uuid)
        check_has_full_permission(self.model, self._current_user_id(), worksheet)
        self.model.rename_worksheet(worksheet, name)

    @authentication_required
    def delete_worksheet(self, worksheet_spec):
        uuid = self.get_worksheet_uuid(worksheet_spec)
        worksheet = self.model.get_worksheet(uuid)
        check_has_full_permission(self.model, self._current_user_id(), worksheet)
        self.model.delete_worksheet(uuid)

    #############################################################################
    # Commands related to groups and permissions follow!
    #############################################################################

    @authentication_required
    def list_groups(self):
        group_dicts = self.model.batch_get_all_groups(
            None,
            {'owner_id': self._current_user_id(), 'user_defined': True},
            {'user_id': self._current_user_id()})
        for group_dict in group_dicts:
            role = 'member'
            if group_dict['is_admin'] == True:
                if group_dict['owner_id'] == group_dict['user_id']:
                    role = 'owner'
                else:
                    role = 'co-owner'
            group_dict['role'] = role
        return group_dicts

    @authentication_required
    def new_group(self, name):
        group = Group({'name': name, 'user_defined': True, 'owner_id': self._current_user_id()})
        group.validate()
        group_dict = self.model.create_group(group.to_dict())
        return group_dict

    @authentication_required
    def rm_group(self, group_spec):
        group_info = permission.unique_group_managed_by(self.model, group_spec, self._current_user_id())
        if group_info['owner_id'] != self._current_user_id():
            raise UsageError('A group cannot be deleted by its co-owners.')
        self.model.delete_group(group_info['uuid'])
        return group_info

    @authentication_required
    def group_info(self, group_spec):
        group_info = permission.unique_group_with_user(self.model, group_spec, self._current_user_id())
        users_in_group = self.model.batch_get_user_in_group(group_uuid=group_info['uuid'])
        user_ids = [int(group_info['owner_id'])]
        user_ids.extend([int(u['user_id']) for u in users_in_group])
        users = self.auth_handler.get_users('ids', user_ids)
        members = []
        roles = {}
        for row in users_in_group:
            roles[int(row['user_id'])] = 'co-owner' if row['is_admin'] == True else 'member'
        roles[group_info['owner_id']] = 'owner'
        for user_id in user_ids:
            if user_id in users:
                user = users[user_id]
                members.append({'name': user.name, 'role': roles[user_id]})
        group_info['members'] = members
        return group_info

    @authentication_required
    def add_user(self, username, group_spec, is_admin):
        group_info = permission.unique_group_managed_by(self.model, group_spec, self._current_user_id())
        users = self.auth_handler.get_users('names', [username])
        user = users[username]
        if user is None:
            raise UsageError("%s is not a valid user." % (username,))
        if user.unique_id == self._current_user_id():
            raise UsageError("You cannot add yourself to a group.")
        members = self.model.batch_get_user_in_group(user_id=user.unique_id, group_uuid=group_info['uuid'])
        if len(members) > 0:
            member = members[0]
            if user.unique_id == group_info['owner_id']:
                raise UsageError("You cannot modify the owner a group.")
            if member['is_admin'] != is_admin:
                self.model.update_user_in_group(user.unique_id, group_info['uuid'], is_admin)
                member['operation'] = 'Modified'
        else:
            member = self.model.add_user_in_group(user.unique_id, group_info['uuid'], is_admin)
            member['operation'] = 'Added'
        member['name'] = username
        return member

    @authentication_required
    def rm_user(self, username, group_spec):
        group_info = permission.unique_group_managed_by(self.model, group_spec, self._current_user_id())
        users = self.auth_handler.get_users('names', [username])
        user = users[username]
        if user is None:
            raise UsageError("%s is not a valid user." % (username,))
        if user.unique_id == group_info['owner_id']:
            raise UsageError("You cannot modify the owner a group.")
        members = self.model.batch_get_user_in_group(user_id=user.unique_id, group_uuid=group_info['uuid'])
        if len(members) > 0:
            member = members[0]
            self.model.delete_user_in_group(user.unique_id, group_info['uuid'])
            member['name'] = username
            return member
        return None

    @authentication_required
    def set_worksheet_perm(self, worksheet_spec, permission_name, group_spec):
        uuid = self.get_worksheet_uuid(worksheet_spec)
        worksheet = self.model.get_worksheet(uuid)
        check_has_full_permission(self.model, self._current_user_id(), worksheet)
        new_permission = parse_permission(permission_name)
        group_info = permission.unique_group(self.model, group_spec)
        old_permissions = self.model.get_permission(group_info['uuid'], worksheet.uuid)
        if new_permission == 0:
            if len(old_permissions) > 0:
                self.model.delete_permission(group_info['uuid'], worksheet.uuid)
        else:
            if len(old_permissions) == 1:
                self.model.update_permission(group_info['uuid'], worksheet.uuid, new_permission)
            else:
                if len(old_permissions) > 0:
                    self.model.delete_permission(group_info['uuid'], worksheet.uuid)
                self.model.add_permission(group_info['uuid'], worksheet.uuid, new_permission)
        return {'worksheet': worksheet,
                'group_info': group_info,
                'permission': new_permission}<|MERGE_RESOLUTION|>--- conflicted
+++ resolved
@@ -19,12 +19,7 @@
 from codalab.lib import (
   canonicalize,
   path_util,
-<<<<<<< HEAD
-  worksheet_util,
-=======
-  file_util,
-  worksheet_util,
->>>>>>> 467a2563
+  worksheet_util,
 )
 from codalab.objects.worksheet import Worksheet
 from codalab.objects import permission
@@ -35,12 +30,12 @@
     parse_permission
 )
 
-def authentication_required(func):
-    def decorate(self, *args, **kwargs):
-        if self.auth_handler.current_user() is None:
-            raise AuthorizationError("Not authenticated")
-        return func(self, *args, **kwargs)
-    return decorate
+def authentication_required(func):
+    def decorate(self, *args, **kwargs):
+        if self.auth_handler.current_user() is None:
+            raise AuthorizationError("Not authenticated")
+        return func(self, *args, **kwargs)
+    return decorate
 
 class LocalBundleClient(BundleClient):
     def __init__(self, address, bundle_store, model, auth_handler):
@@ -239,25 +234,21 @@
 
     @authentication_required
     def new_worksheet(self, name):
-<<<<<<< HEAD
-        worksheet = Worksheet({'name': name, 'items': [], 'owner_id': self._current_user_id()})
-=======
-        worksheet = Worksheet({'name': name, 'items': [], 'owner_id': None})
->>>>>>> 467a2563
+        worksheet = Worksheet({'name': name, 'items': [], 'owner_id': self._current_user_id()})
         self.model.save_worksheet(worksheet)
         return worksheet.uuid
 
     def list_worksheets(self):
-        current_user = self.auth_handler.current_user()
-        if current_user is None:
-            return self.model.list_worksheets()
-        else:
-            return self.model.list_worksheets(current_user.unique_id)
+        current_user = self.auth_handler.current_user()
+        if current_user is None:
+            return self.model.list_worksheets()
+        else:
+            return self.model.list_worksheets(current_user.unique_id)
 
     def worksheet_info(self, worksheet_spec):
         uuid = self.get_worksheet_uuid(worksheet_spec)
         worksheet = self.model.get_worksheet(uuid)
-        current_user = self.auth_handler.current_user()
+        current_user = self.auth_handler.current_user()
         current_user_id = None if current_user is None else current_user.unique_id
         check_has_read_permission(self.model, current_user_id, worksheet)
         result = worksheet.get_info_dict()
@@ -277,12 +268,8 @@
           (
                None if bundle_uuid is None else
                bundle_dict.get(bundle_uuid, {'uuid': bundle_uuid}),
-<<<<<<< HEAD
                     worksheet_util.expand_worksheet_item_info(value, type),
-=======
-                    worksheet_util.expand_worksheet_item_info(worksheet_spec, value, type),
->>>>>>> 467a2563
-                    type,
+                    type,
           )
             for (bundle_uuid, value, type) in result['items']
         ]
