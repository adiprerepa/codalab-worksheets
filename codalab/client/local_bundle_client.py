"""
LocalBundleClient is BundleClient implementation that interacts directly with a
BundleStore and a BundleModel. All filesystem operations are handled locally.
"""
import base64
from contextlib import closing
from cStringIO import StringIO
import copy
import datetime
import os
import re
import shutil
import sys
import yaml

from codalab.bundles import (
    get_bundle_subclass,
    PrivateBundle,
    UPLOADED_TYPES,
)
from codalab.common import (
  precondition,
  State,
  AuthorizationError,
  NotFoundError,
  UsageError,
  PermissionError
)
from codalab.client.bundle_client import BundleClient
from codalab.lib.bundle_action import BundleAction
from codalab.lib import (
    bundle_util,
    canonicalize,
    worksheet_util,
    spec_util,
    formatting,
)
from codalab.objects.worksheet import Worksheet
from codalab.objects.chat_box_qa import ChatBoxQA

from codalab.objects import permission
from codalab.objects.permission import (
    check_bundles_have_read_permission,
    check_bundles_have_all_permission,
    check_worksheet_has_read_permission,
    check_worksheet_has_all_permission,
    parse_permission,
    permission_str,
    Group
)
from codalab.rest import util as rest_util

from codalab.model.tables import (
    GROUP_OBJECT_PERMISSION_READ,
)
from worker.file_util import un_tar_directory


def authentication_required(func):
    """
    Functions decorated by authentication_required will fail fast with an AuthorizationError if the request
    it not authenticated (i.e. the auth_handler doesn't have a current user set).
    """
    def decorated(self, *args, **kwargs):
        if self.auth_handler.current_user() is None:
            raise AuthorizationError("Not authenticated")
        return func(self, *args, **kwargs)

    return decorated


class LocalBundleClient(BundleClient):
    def __init__(self, address, bundle_store, model, worker_model, upload_manager, download_manager, auth_handler, verbose):
        self.address = address
        self.bundle_store = bundle_store
        self.model = model
        self.worker_model = worker_model
        self.upload_manager = upload_manager
        self.download_manager = download_manager
        self.auth_handler = auth_handler
        self.verbose = verbose

    def _current_user(self):
        return self.auth_handler.current_user()

    def _current_user_id(self):
        user = self._current_user()
        return user.unique_id if user else None

    def _current_user_name(self):
        user = self._current_user()
        return user.name if user else None

    @staticmethod
    def _mask_bundle_info(bundle_info):
        """
        Return a copy of the bundle_info dict that returns '<hidden>'
        for all fields except 'uuid'.
        """
        private_str = '<private>'
        return {
            'uuid': bundle_info['uuid'],
            'bundle_type': PrivateBundle.BUNDLE_TYPE,
            'owner_id': None,
            'command': None,
            'data_hash': None,
            'state': None,
            'metadata': {
                'name': private_str
            },
            'dependencies': [],
        }

    def get_bundle_uuids(self, worksheet_uuid, bundle_specs):
        return [self._get_bundle_uuid(worksheet_uuid, bundle_spec) for bundle_spec in bundle_specs]

    def _get_bundle_uuid(self, worksheet_uuid, bundle_spec):
        if '/' in bundle_spec:  # <worksheet_spec>/<bundle_spec>
            # Shift to new worksheet
            worksheet_spec, bundle_spec = bundle_spec.split('/', 1)
            worksheet_uuid = self.get_worksheet_uuid(worksheet_uuid, worksheet_spec)

        return canonicalize.get_bundle_uuid(self.model, self._current_user_id(), worksheet_uuid, bundle_spec)

    def resolve_owner_in_keywords(self, keywords):
        # Resolve references to owner ids
        def resolve(keyword):
            # Example: owner=codalab => owner_id=0
            m = re.match('owner=(.+)', keyword)
            if not m:
                return keyword
            return 'owner_id=%s' % self._user_name_to_id(m.group(1))
        return map(resolve, keywords)

    def search_bundle_uuids(self, worksheet_uuid, keywords):
        keywords = self.resolve_owner_in_keywords(keywords)
        return self.model.search_bundle_uuids(self._current_user_id(), worksheet_uuid, keywords)

    def get_worksheet_uuid(self, base_worksheet_uuid, worksheet_spec):
        """
        Return the uuid of the specified worksheet if it exists.
        If not, create a new worksheet if the specified worksheet is home_worksheet or dashboard. Otherwise, throw an error.
        """
        if worksheet_spec == '' or worksheet_spec == worksheet_util.HOME_WORKSHEET:
            worksheet_spec = spec_util.home_worksheet(self._current_user_name())
        worksheet_uuid = self.get_worksheet_uuid_or_none(base_worksheet_uuid, worksheet_spec)
        if worksheet_uuid != None:
            return worksheet_uuid
        else:
            if spec_util.is_home_worksheet(worksheet_spec) or spec_util.is_dashboard(worksheet_spec):
                return self.new_worksheet(worksheet_spec)
            else:
                # let it throw the correct error message
                return canonicalize.get_worksheet_uuid(self.model, base_worksheet_uuid, worksheet_spec)

    def get_worksheet_uuid_or_none(self, base_worksheet_uuid, worksheet_spec):
        """
        Helper: Return the uuid of the specified worksheet if it exists. Otherwise, return None.
        """
        try:
            return canonicalize.get_worksheet_uuid(self.model, base_worksheet_uuid, worksheet_spec)
        except UsageError:
            return None

    @staticmethod
    def validate_user_metadata(bundle_subclass, metadata):
        """
        Check that the user did not supply values for any auto-generated metadata.
        Raise a UsageError with the offending keys if they are.
        """
        # Allow generated keys as well
        legal_keys = set(spec.key for spec in bundle_subclass.METADATA_SPECS)
        illegal_keys = [key for key in metadata if key not in legal_keys]
        if illegal_keys:
            raise UsageError('Illegal metadata keys: %s' % (', '.join(illegal_keys),))

    @staticmethod
    def bundle_info_to_construct_args(info):
        """
        Helper function.
        Convert info (see bundle_model) to the actual information to construct
        the bundle.  This is a bit ad-hoc.  Future: would be nice to have a more
        uniform way of serializing bundle information.
        """
        bundle_type = info['bundle_type']
        if bundle_type == 'program' or bundle_type == 'dataset':
            construct_args = {'metadata': info['metadata'], 'uuid': info['uuid']}
        elif bundle_type == 'make' or bundle_type == 'run':
            targets = [(item['child_path'], (item['parent_uuid'], item['parent_path']))
                       for item in info['dependencies']]
            construct_args = {'targets': targets, 'command': info['command'],
                              'metadata': info['metadata'], 'uuid': info['uuid'],
                              'data_hash': info['data_hash'], 'state': info['state']}
        else:
            raise UsageError('Invalid bundle_type: %s' % bundle_type)
        return construct_args

    @authentication_required
    def upload_bundle_url(self, sources, follow_symlinks, exclude_patterns, git, unpack, remove_sources, info, worksheet_uuid, add_to_worksheet):
        """
        Called when |sources| is a URL.  Only used to expose uploading URLs
        directly to the RemoteBundleClient.
        """
        return self.upload_bundle(sources, follow_symlinks, exclude_patterns, git, unpack, remove_sources, info, worksheet_uuid, add_to_worksheet)

    @authentication_required
    def upload_bundle(self, sources, follow_symlinks, exclude_patterns, git, unpack, remove_sources, info, worksheet_uuid, add_to_worksheet):
        """
        |sources|, |follow_symlinks|, |exclude_patterns|, |git|, |unpack|,
        |remove_sources|: see codalab.lib.upload_manager
        |info|: information about the bundle.
        |worksheet_uuid|: which worksheet to inherit permissions on
        |add_to_worksheet|: whether to add to this worksheet or not.
        Note: |sources| could be None (e.g., if we are copying a bundle where we've only kept the metadata).
        """
        worksheet = self.model.get_worksheet(worksheet_uuid, fetch_items=False)
        check_worksheet_has_all_permission(self.model, self._current_user(), worksheet)
        self._check_worksheet_not_frozen(worksheet)
        self._check_quota(need_time=False, need_disk=True)

        # Construct initial metadata
        bundle_type = info['bundle_type']
        if 'uuid' in info:  # Happens when we're copying bundles.
            existing = True
            construct_args = self.bundle_info_to_construct_args(info)
            try:
                self.model.get_bundle(construct_args['uuid'])
                raise UsageError('Bundle with UUID %s already exists.' % construct_args['uuid'])
            except UsageError:
                pass
        else:
            existing = False
            construct_args = {
                'uuid': spec_util.generate_uuid(),
                'metadata': info['metadata']}
        metadata = construct_args['metadata']
        message = 'Invalid upload bundle_type: %s' % (bundle_type,)
        if not existing:
            precondition(bundle_type in UPLOADED_TYPES, message)
        bundle_subclass = get_bundle_subclass(bundle_type)
        if not existing:
            self.validate_user_metadata(bundle_subclass, metadata)

        
        construct_args['owner_id'] = self._current_user_id()

        bundle = bundle_subclass.construct(**construct_args)

        # Upload the data and save the bundle.
        if sources is not None:
            self.upload_manager.upload_to_bundle_store(
                bundle, sources, follow_symlinks, exclude_patterns, remove_sources,
                git, unpack, simplify_archives=True)
            self.upload_manager.update_metadata_and_save(bundle, new_bundle=True)
        else:
            self.model.save_bundle(bundle)

        # Inherit properties of worksheet
        self._bundle_inherit_workheet_permissions(bundle.uuid, worksheet_uuid)

        # Add to worksheet
        if add_to_worksheet:
            self.add_worksheet_item(worksheet_uuid, worksheet_util.bundle_item(bundle.uuid))

        return bundle.uuid

    @authentication_required
    def derive_bundle(self, bundle_type, targets, command, metadata, worksheet_uuid):
        """
        For both make and run bundles.
        Add the resulting bundle to the given worksheet_uuid.
        """
        worksheet = self.model.get_worksheet(worksheet_uuid, fetch_items=False)
        check_worksheet_has_all_permission(self.model, self._current_user(), worksheet)
        self._check_worksheet_not_frozen(worksheet)
        self._check_quota(need_time=True, need_disk=True)

        bundle_uuid = self._derive_bundle(bundle_type, targets, command, metadata, worksheet_uuid)

        # Add to worksheet
        self.add_worksheet_item(worksheet_uuid, worksheet_util.bundle_item(bundle_uuid))
        return bundle_uuid

    def _derive_bundle(self, bundle_type, targets, command, metadata, worksheet_uuid):
        """
        Helper function that creates the bundle but doesn't add it to the worksheet.
        Returns the uuid.
        """
        check_bundles_have_read_permission(self.model, self._current_user(),
                                           [target[1][0] for target in targets])
        bundle_subclass = get_bundle_subclass(bundle_type)
        self.validate_user_metadata(bundle_subclass, metadata)
        owner_id = self._current_user_id()
        bundle = bundle_subclass.construct(targets=targets, command=command, metadata=metadata, owner_id=owner_id)
        self.model.save_bundle(bundle)
        # Inherit properties of worksheet
        self._bundle_inherit_workheet_permissions(bundle.uuid, worksheet_uuid)
        return bundle.uuid

    def _bundle_inherit_workheet_permissions(self, bundle_uuid, worksheet_uuid):
        group_permissions = self.model.get_group_worksheet_permissions(self._current_user_id(), worksheet_uuid)
        for permissions in group_permissions:
            self.set_bundles_perm([bundle_uuid], permissions['group_uuid'], permission_str(permissions['permission']))

    @authentication_required
    def kill_bundles(self, bundle_uuids):
        """
        Send a kill command to all the given bundles.
        """
        check_bundles_have_all_permission(self.model, self._current_user(), bundle_uuids)
        for bundle_uuid in bundle_uuids:
            worker_message = {
                'type': 'kill',
                'uuid': bundle_uuid,
            }
            action_string = BundleAction.kill()
            self._do_bundle_action(bundle_uuid, worker_message, action_string)

    @authentication_required
    def write_targets(self, targets, string):
        """
        Write targets by sending a command to all the given bundles in the targets.
        """
        bundle_uuids = [bundle_uuid for (bundle_uuid, subpath) in targets]
        check_bundles_have_all_permission(self.model, self._current_user(), bundle_uuids)
        for bundle_uuid, subpath in targets:
            if not re.match('^\w+$', subpath):
                raise UsageError('Can\'t write to subpath with funny characters: %s' % subpath)
<<<<<<< HEAD

            if not self.launch_new_worker_system:
                self.model.add_bundle_action(bundle_uuid, BundleAction.write(subpath, string))
            else:
                worker_message = {
                    'type': 'write',
                    'uuid': bundle_uuid,
                    'subpath': subpath,
                    'string': string,
                }
                action_string = BundleAction.write(subpath, string)
                self._do_bundle_action(bundle_uuid, worker_message, action_string)
=======
            
            worker_message = {
                'type': 'write',
                'uuid': bundle_uuid,
                'subpath': subpath,
                'string': string,
            }
            action_string = BundleAction.write(subpath, string)
            self._do_bundle_action(bundle_uuid, worker_message, action_string)
>>>>>>> 98ad11db

    def _do_bundle_action(self, bundle_uuid, worker_message, action_string):
        """
        Sends the message to the worker to do the bundle action, and adds the
        action string to the bundle metadata.
        """
        bundle = self.model.get_bundle(bundle_uuid)
        if bundle.state != State.RUNNING:
            raise UsageError('Cannot execute this action on a bundle that is not running.')

        worker = self.worker_model.get_bundle_worker(bundle_uuid)
        precondition(
            self.worker_model.send_json_message(worker['socket_id'],  worker_message, 60),
            'Unable to reach worker.')

        new_actions = getattr(bundle.metadata, 'actions', []) + [action_string]
        db_update = {'metadata': {'actions': new_actions}}
        self.model.update_bundle(bundle, db_update)

    @authentication_required
    def chown_bundles(self, bundle_uuids, user_spec):
        """
        Set the owner of the bundles to the user.
        """
        check_bundles_have_all_permission(self.model, self._current_user(), bundle_uuids)
        user_id = self._user_spec_to_id(user_spec)
        # Update bundles
        for bundle_uuid in bundle_uuids:
            bundle = self.model.get_bundle(bundle_uuid)
            self.model.update_bundle(bundle, {'owner_id': user_id})

    @authentication_required
    def update_bundle_metadata(self, uuid, metadata):
        check_bundles_have_all_permission(self.model, self._current_user(), [uuid])
        bundle = self.model.get_bundle(uuid)
        self.validate_user_metadata(bundle, metadata)
        self.model.update_bundle(bundle, {'metadata': metadata})

    @authentication_required
    def delete_bundles(self, uuids, force, recursive, data_only, dry_run):
        """
        Delete the bundles specified by |uuids|.
        If |force|, allow deletion of bundles that have descendants or that appear across multiple worksheets.
        If |recursive|, add all bundles downstream too.
        If |data_only|, only remove from the bundle store, not the bundle metadata.
        """
        relevant_uuids = self.model.get_self_and_descendants(uuids, depth=sys.maxint)
        if not recursive:
            # If any descendants exist, then we only delete uuids if force = True.
            if (not force) and set(uuids) != set(relevant_uuids):
                relevant = self.model.batch_get_bundles(uuid=(set(relevant_uuids) - set(uuids)))
                raise UsageError('Can\'t delete bundles %s because the following bundles depend on them:\n  %s' % (
                  ' '.join(uuids),
                  '\n  '.join(bundle.simple_str() for bundle in relevant),
                ))
            relevant_uuids = uuids
        check_bundles_have_all_permission(self.model, self._current_user(), relevant_uuids)

        # Make sure we don't delete bundles which are active.
        states = self.model.get_bundle_states(uuids)
        active_states = set([State.MAKING, State.WAITING_FOR_WORKER_STARTUP, State.STARTING, State.RUNNING])
        active_uuids = [uuid for (uuid, state) in states.items() if state in active_states]
        if len(active_uuids) > 0:
            raise UsageError('Can\'t delete bundles: %s. ' % (' '.join(active_uuids)) +
                             'For run bundles, kill them first. ' +
                             'Bundles stuck not running will eventually ' +
                             'automatically be moved to a state where they ' +
                             'can be deleted.')

        # Make sure that bundles are not referenced in multiple places (otherwise, it's very dangerous)
        result = self.model.get_host_worksheet_uuids(relevant_uuids)
        for uuid, host_worksheet_uuids in result.items():
            worksheets = self.model.batch_get_worksheets(fetch_items=False, uuid=host_worksheet_uuids)
            frozen_worksheets = [worksheet for worksheet in worksheets if worksheet.frozen]
            if len(frozen_worksheets) > 0:
                raise UsageError("Can't delete bundle %s because it appears in frozen worksheets "
                                 "(need to delete worksheet first):\n  %s" %
                                 (uuid, '\n  '.join(worksheet.simple_str() for worksheet in frozen_worksheets)))
            if not force and len(host_worksheet_uuids) > 1:
                raise UsageError("Can't delete bundle %s because it appears in multiple worksheets "
                                 "(--force to override):\n  %s" %
                                 (uuid, '\n  '.join(worksheet.simple_str() for worksheet in worksheets)))

        # Delete the actual bundle
        if not dry_run:
            if data_only:
                # Just remove references to the data hashes
                self.model.remove_data_hash_references(relevant_uuids)
            else:
                # Actually delete the bundle
                self.model.delete_bundles(relevant_uuids)

            # Update user statistics
            self.model.update_user_disk_used(self._current_user_id())

        # Delete the data.
        for uuid in relevant_uuids:
            # check first is needs to be deleted
            bundle_location = self.bundle_store.get_bundle_location(uuid)
            if os.path.lexists(bundle_location):
                self.bundle_store.cleanup(uuid, dry_run)

        return relevant_uuids

    def get_bundle_info(self, uuid, get_children=False, get_host_worksheets=False, get_permissions=False):
        return self.get_bundle_infos([uuid], get_children, get_host_worksheets, get_permissions).get(uuid)

    def get_bundle_infos(self, uuids, get_children=False, get_host_worksheets=False, get_permissions=False):
        """
        get_children, get_host_worksheets, get_permissions: whether we want to return more detailed information.
        Return map from bundle uuid to info.
        """
        if len(uuids) == 0:
            return {}
        bundles = self.model.batch_get_bundles(uuid=uuids)
        bundle_dict = {bundle.uuid: bundle_util.bundle_to_bundle_info(self.model, bundle) for bundle in bundles}

        # Filter out bundles that we don't have read permission on
        def select_unreadable_bundles(uuids):
            permissions = self.model.get_user_bundle_permissions(self._current_user_id(), uuids, self.model.get_bundle_owner_ids(uuids))
            return [uuid for uuid, permission in permissions.items() if permission < GROUP_OBJECT_PERMISSION_READ]

        def select_unreadable_worksheets(uuids):
            permissions = self.model.get_user_worksheet_permissions(self._current_user_id(), uuids, self.model.get_worksheet_owner_ids(uuids))
            return [uuid for uuid, permission in permissions.items() if permission < GROUP_OBJECT_PERMISSION_READ]

        # Mask bundles that we can't access
        for uuid in select_unreadable_bundles(uuids):
            if uuid in bundle_dict:
                bundle_dict[uuid] = self._mask_bundle_info(bundle_dict[uuid])

        # Lookup the user names of all the owners
        user_ids = [info['owner_id'] for info in bundle_dict.values()]
        users = self.auth_handler.get_users('ids', user_ids) if len(user_ids) > 0 else []
        if users:
            for info in bundle_dict.values():
                user = users[info['owner_id']]
                info['owner_name'] = user.name if user else None
                info['owner'] = '%s(%s)' % (info['owner_name'], info['owner_id'])

        if get_children:
            result = self.model.get_children_uuids(uuids)
            # Gather all children bundle uuids
            children_uuids = [uuid for l in result.values() for uuid in l]
            unreadable = set(select_unreadable_bundles(children_uuids))
            children_uuids = [uuid for uuid in children_uuids if uuid not in unreadable]
            # Lookup bundle names
            names = self.model.get_bundle_names(children_uuids)
            # Fill in info
            for uuid, info in bundle_dict.items():
                info['children'] = [{'uuid': child_uuid, 'metadata': {'name': names[child_uuid]}} \
                    for child_uuid in result[uuid] if child_uuid not in unreadable]

        if get_host_worksheets:
            # bundle_uuids -> list of worksheet_uuids
            result = self.model.get_host_worksheet_uuids(uuids)
            # Gather all worksheet uuids
            worksheet_uuids = [uuid for l in result.values() for uuid in l]
            unreadable = set(select_unreadable_worksheets(worksheet_uuids))
            worksheet_uuids = [uuid for uuid in worksheet_uuids if uuid not in unreadable]
            # Lookup names
            worksheets = dict((worksheet.uuid, worksheet) for worksheet in self.model.batch_get_worksheets(fetch_items=False, uuid=worksheet_uuids))
            # Fill the info
            for uuid, info in bundle_dict.items():
                info['host_worksheets'] = [{'uuid': worksheet_uuid, 'name': worksheets[worksheet_uuid].name} \
                    for worksheet_uuid in result[uuid] if worksheet_uuid not in unreadable]

        if get_permissions:
            # Fill the info
            group_result = self.model.batch_get_group_bundle_permissions(self._current_user_id(), uuids)
            result = self.model.get_user_bundle_permissions(self._current_user_id(), uuids, self.model.get_bundle_owner_ids(uuids))
            for uuid, info in bundle_dict.items():
                info['group_permissions'] = group_result[uuid]
                info['permission'] = result[uuid]

        return bundle_dict

    def check_target_has_read_permission(self, target):
        check_bundles_have_read_permission(self.model, self._current_user(), [target[0]])

    def get_target_info(self, target, depth):
        """
        Returns information about an individual target inside the bundle, or
        None if the target doesn't exist.
        """
        self.check_target_has_read_permission(target)
        return self.download_manager.get_target_info(target[0], target[1], depth)

    def open_tarred_gzipped_directory(self, target):
        """
        Opens a tarred and gzipped archive of the target directory for
        streaming. The caller should ensure that the target is a directory.
        """
        self.check_target_has_read_permission(target)
        return self.download_manager.stream_tarred_gzipped_directory(target[0], target[1])

    def open_gzipped_file(self, target):
        """
        Opens a gzipped archive of the target file. The caller should ensure
        that the target is a file.
        """
        self.check_target_has_read_permission(target)
        return self.download_manager.stream_file(target[0], target[1], gzipped=True)

    def download_directory(self, target, download_path):
        """
        Downloads the target directory to the given path. The caller should
        ensure that the target is a directory.
        """
        self.check_target_has_read_permission(target)
        with closing(self.download_manager.stream_tarred_gzipped_directory(target[0], target[1])) as fileobj:
            un_tar_directory(fileobj, download_path, 'gz')

    def download_file(self, target, download_path):
        """
        Downloads the target file to the given path. The caller should
        ensure that the target is a file.
        """
        self._do_download_file(target, out_path=download_path)

    def cat_target(self, target, out):
        """
        Prints the contents of the target file into the file-like object out.
        The caller should ensure that the target is a file.
        """
        self._do_download_file(target, out_fileobj=out)

    def _do_download_file(self, target, out_path=None, out_fileobj=None):
        self.check_target_has_read_permission(target)
        with closing(self.download_manager.stream_file(target[0], target[1], gzipped=False)) as fileobj:
            if out_path is not None:
                with open(out_path, 'wb') as out:
                    shutil.copyfileobj(fileobj, out)
            elif out_fileobj is not None:
                shutil.copyfileobj(fileobj, out_fileobj)

    def read_file_section(self, target, offset, length, gzipped=False):
        """
        Returns the string representing the section of the given target file
        starting at offset and of the given length. The caller should ensure
        that the target is a file.
        """
        self.check_target_has_read_permission(target)
        return self.download_manager.read_file_section(
            target[0], target[1], offset, length, gzipped)

    # Maximum number of bytes to read per line requested
    MAX_BYTES_PER_LINE = 128

    def head_target(self, target, max_num_lines, replace_non_unicode=False, base64_encode=True):
        '''
        Return base64 encoded version of the result.

        The caller should ensure that the target is a file.
        '''
        self.check_target_has_read_permission(target)
        lines = self.download_manager.summarize_file(
            target[0], target[1],
            max_num_lines, 0, self.MAX_BYTES_PER_LINE, None,
            gzipped=False).splitlines(True)

        if replace_non_unicode:
            lines = map(formatting.verbose_contents_str, lines)

        if base64_encode:
            lines = map(base64.b64encode, lines)

        return lines

    @authentication_required
    def mimic(self, old_inputs, old_output, new_inputs, new_output_name, worksheet_uuid, depth, shadow, dry_run):
        """
        old_inputs: list of bundle uuids
        old_output: bundle uuid that we produced
        new_inputs: list of bundle uuids that are analogous to old_inputs
        new_output_name: name of the bundle to create to be analogous to old_output (possibly None)
        worksheet_uuid: add newly created bundles to this worksheet
        depth: how far to do a BFS up from old_output.
        shadow: whether to add the new inputs right after all occurrences of the old inputs in worksheets.
        """
        worksheet = self.model.get_worksheet(worksheet_uuid, fetch_items=False)
        check_worksheet_has_all_permission(self.model, self._current_user(), worksheet)
        self._check_worksheet_not_frozen(worksheet)

        # Build the graph (get all the infos).
        # If old_output is given, look at ancestors of old_output until we
        # reached some depth.  If it's not given, we first get all the
        # descendants first, and then get their ancestors.
        infos = {}  # uuid -> bundle info
        if old_output:
            bundle_uuids = [old_output]
        else:
            bundle_uuids = self.model.get_self_and_descendants(old_inputs, depth=depth)
        all_bundle_uuids = list(bundle_uuids) # should be infos.keys() in order
        for _ in range(depth):
            new_bundle_uuids = []
            for bundle_uuid in bundle_uuids:
                if bundle_uuid in infos: continue  # Already visited
                info = infos[bundle_uuid] = self.get_bundle_info(bundle_uuid)
                for dep in info['dependencies']:
                    parent_uuid = dep['parent_uuid']
                    if parent_uuid not in infos:
                        new_bundle_uuids.append(parent_uuid)
            all_bundle_uuids = new_bundle_uuids + all_bundle_uuids
            bundle_uuids = new_bundle_uuids

        # Make sure we have read access to all the bundles involved here.
        check_bundles_have_read_permission(self.model, self._current_user(), list(infos.keys()))

        # Now go recursively create the bundles.
        old_to_new = {}  # old_uuid -> new_uuid
        downstream = set()  # old_uuid -> whether we're downstream of an input (and actually needs to be mapped onto a new uuid)
        created_uuids = set()  # set of uuids which were newly created
        plan = []  # sequence of (old, new) bundle infos to make
        for old, new in zip(old_inputs, new_inputs):
            old_to_new[old] = new
            downstream.add(old)

        # Return corresponding new_bundle_uuid
        def recurse(old_bundle_uuid):
            if old_bundle_uuid in old_to_new:
                return old_to_new[old_bundle_uuid]

            # Don't have any more information (because we probably hit the maximum depth)
            if old_bundle_uuid not in infos:
                return old_bundle_uuid

            # Get information about the old bundle.
            info = infos[old_bundle_uuid]
            new_dependencies = [{
                'parent_uuid': recurse(dep['parent_uuid']),
                'parent_path': dep['parent_path'],
                'child_uuid': dep['child_uuid'],  # This is just a placeholder to do the equality test
                'child_path': dep['child_path']
            } for dep in info['dependencies']]

            # If there are no inputs or if we're downstream of any inputs, we need to make a new bundle.
            lone_output = (len(old_inputs) == 0 and old_bundle_uuid == old_output)
            downstream_of_inputs = any(dep['parent_uuid'] in downstream for dep in info['dependencies'])
            if lone_output or downstream_of_inputs:
                # Now create a new bundle that mimics the old bundle.
                # Only change the name if the output name is supplied.
                new_info = copy.deepcopy(info)
                new_metadata = new_info['metadata']
                if new_output_name:
                    if old_bundle_uuid == old_output:
                        new_metadata['name'] = new_output_name
                    else:
                        # Just make up a name heuristically
                        new_metadata['name'] = new_output_name + '-' + info['metadata']['name']

                # Remove all the automatically generated keys
                cls = get_bundle_subclass(new_info['bundle_type'])
                for spec in cls.METADATA_SPECS:
                    if spec.generated and spec.key in new_metadata:
                        new_metadata.pop(spec.key)

                # Set the targets
                targets = [(dep['child_path'], (dep['parent_uuid'], dep['parent_path'])) for dep in new_dependencies]

                if dry_run:
                    new_bundle_uuid = None
                else:
                    if new_info['bundle_type'] not in ('make', 'run'):
                        raise UsageError('Can\'t mimic %s since it is not make or run' % old_bundle_uuid)
                    new_bundle_uuid = self._derive_bundle(new_info['bundle_type'], \
                        targets, new_info['command'], new_metadata, worksheet_uuid)

                new_info['uuid'] = new_bundle_uuid
                plan.append((info, new_info))
                downstream.add(old_bundle_uuid)
                created_uuids.add(new_bundle_uuid)
            else:
                new_bundle_uuid = old_bundle_uuid

            old_to_new[old_bundle_uuid] = new_bundle_uuid  # Cache it
            return new_bundle_uuid

        if old_output:
            recurse(old_output)
        else:
            # Don't have a particular output we're targetting, so just create
            # new versions of all the uuids.
            for uuid in all_bundle_uuids:
                recurse(uuid)

        # Add to worksheet
        if not dry_run:
            if shadow:
                # Add each new bundle in the "shadow" of the old_bundle (right after it).
                for old_bundle_uuid, new_bundle_uuid in old_to_new.items():
                    if new_bundle_uuid in created_uuids:  # Only add novel bundles
                        self.model.add_shadow_worksheet_items(old_bundle_uuid, new_bundle_uuid)
            else:
                def newline():
                    self.model.add_worksheet_item(worksheet_uuid, worksheet_util.markup_item(''))
                # A prelude of a bundle on a worksheet is the set of items that occur right before it (markup,
                # directives, etc.)
                # Let W be the first worksheet containing the old_inputs[0].
                # Add all items on that worksheet that appear in old_to_new along with their preludes.
                # For items not on this worksheet, add them at the end (instead of making them floating).
                if old_output:
                    anchor_uuid = old_output
                elif len(old_inputs) > 0:
                    anchor_uuid = old_inputs[0]
                host_worksheet_uuids = self.model.get_host_worksheet_uuids([anchor_uuid])[anchor_uuid]
                new_bundle_uuids_added = set()

                # Whether there were items that we didn't include in the prelude (in which case we want to put '')
                skipped = True

                if len(host_worksheet_uuids) > 0:
                    # Choose a single worksheet.
                    if worksheet_uuid in host_worksheet_uuids:
                        # If current worksheet is one of them, favor that one.
                        host_worksheet_uuid = worksheet_uuid
                    else:
                        # Choose an arbitrary one (in the future, have a better way of canonicalizing).
                        host_worksheet_uuid = host_worksheet_uuids[0]

                    # Fetch the worksheet
                    worksheet_info = self.get_worksheet_info(host_worksheet_uuid, fetch_items=True)

                    prelude_items = []  # The prelude that we're building up
                    for item in worksheet_info['items']:
                        (bundle_info, subworkheet_info, value_obj, item_type) = item
                        just_added = False

                        if item_type == worksheet_util.TYPE_BUNDLE:
                            old_bundle_uuid = bundle_info['uuid']
                            if old_bundle_uuid in old_to_new:
                                # Flush the prelude gathered so far.
                                new_bundle_uuid = old_to_new[old_bundle_uuid]
                                if new_bundle_uuid in created_uuids:  # Only add novel bundles
                                    # Stand in for things skipped (this is important so directives have proper extent).
                                    if skipped:
                                        newline()

                                    # Add prelude and items
                                    for item2 in prelude_items:
                                        self.add_worksheet_item(worksheet_uuid, worksheet_util.convert_item_to_db(item2))
                                    self.add_worksheet_item(worksheet_uuid, worksheet_util.bundle_item(new_bundle_uuid))
                                    new_bundle_uuids_added.add(new_bundle_uuid)
                                    just_added = True

                        if (item_type == worksheet_util.TYPE_MARKUP and value_obj != '') or item_type == worksheet_util.TYPE_DIRECTIVE:
                            prelude_items.append(item)  # Include in prelude
                            skipped = False
                        else:
                            prelude_items = [] # Reset
                            skipped = not just_added

                # Add the bundles that haven't been added yet
                for info, new_info in plan:
                    new_bundle_uuid = new_info['uuid']
                    if new_bundle_uuid not in new_bundle_uuids_added:
                        if skipped:
                            newline()
                            skipped = False
                        self.add_worksheet_item(worksheet_uuid, worksheet_util.bundle_item(new_bundle_uuid))

        return plan

    #############################################################################
    # Implementations of worksheet-related client methods follow!
    #############################################################################

    def ensure_unused_group_name(self, name):
        return rest_util.ensure_unused_group_name(name, client=self)

    def ensure_unused_worksheet_name(self, name):
        # Ensure worksheet names are unique.  Note: for simplicity, we are
        # ensuring uniqueness across the system, even on worksheet names that
        # the user may not have access to.

        # If trying to set the name to a home worksheet, then it better be
        # user's home worksheet.
        username = self._current_user_name()
        if spec_util.is_home_worksheet(name) and spec_util.home_worksheet(username) != name:
            raise UsageError('Cannot create %s because this is potentially the home worksheet of another user' % name)
        if self.get_worksheet_uuid_or_none(None, name) != None:
            raise UsageError('Worksheet with name %s already exists' % name)

    @authentication_required
    def new_worksheet(self, name):
        """
        Create a new worksheet with the given |name|.
        """

        self.ensure_unused_worksheet_name(name)

        # Don't need any permissions to do this.
        worksheet = Worksheet({
            'name': name,
            'title': None,
            'frozen': None,
            'items': [],
            'owner_id': self._current_user_id()
        })
        self.model.new_worksheet(worksheet)

        # Make worksheet publicly readable by default
        self.set_worksheet_perm(worksheet.uuid, self.model.public_group_uuid, 'read')
        if spec_util.is_dashboard(name):
            self.populate_dashboard(worksheet)
        return worksheet.uuid

    def populate_dashboard(self, worksheet):
        file_path = os.path.join(os.path.dirname(os.path.realpath(__file__)), '../objects/dashboard.ws')
        lines = [line.rstrip() for line in open(file_path, 'r').readlines()]
        items, commands = worksheet_util.parse_worksheet_form(lines, self, worksheet.uuid)
        info = self.get_worksheet_info(worksheet.uuid, True)
        self.update_worksheet_items(info, items)
        self.update_worksheet_metadata(worksheet.uuid, {'title': 'Codalab Dashboard'})

    def list_worksheets(self):
        return self.search_worksheets([])

    def search_worksheets(self, keywords):
        keywords = self.resolve_owner_in_keywords(keywords)
        results = self.model.search_worksheets(self._current_user_id(), keywords)
        self._set_owner_names(results)
        return results

    def _set_owner_names(self, results):
        """
        Helper function: Set owner_name given owner_id of each item in results.
        """
        owner_names = self._user_id_to_names([r['owner_id'] for r in results])
        for r, owner_name in zip(results, owner_names):
            r['owner_name'] = owner_name

    def get_worksheet_info(self, uuid, fetch_items=False, fetch_permission=True):
        """
        The returned info object contains items which are (bundle_info, subworksheet_info, value_obj, type).
        """
        worksheet = self.model.get_worksheet(uuid, fetch_items=fetch_items)
        check_worksheet_has_read_permission(self.model, self._current_user(), worksheet)

        # Create the info by starting out with the metadata.
        result = worksheet.to_dict()

        result['owner_name'] = self._user_id_to_name(result['owner_id'])

        if fetch_items:
            result['items'] = self._convert_items_from_db(result['items'])

        # Note that these group_permissions is universal and permissions are relative to the current user.
        # Need to make another database query.
        if fetch_permission:
            result['group_permissions'] = self.model.get_group_worksheet_permissions(
                self._current_user_id(), worksheet.uuid)
            result['permission'] = self.model.get_user_worksheet_permissions(
                self._current_user_id(), [worksheet.uuid], {worksheet.uuid: worksheet.owner_id}
            )[worksheet.uuid]

        return result

    def _user_id_to_name(self, user_id):
        return self._user_id_to_names([user_id])[0]

    def _user_name_to_id(self, user_name):
        results = self.auth_handler.get_users('names', [user_name])
        if not results[user_name]:
            raise NotFoundError('Unknown user: %s' % user_name)
        return results[user_name].unique_id

    def _user_id_to_names(self, user_ids):
        if len(user_ids) == 0:
            return []

        results = self.auth_handler.get_users('ids', user_ids)

        def get_name(r):
            return r.name if r else None

        return [get_name(results[user_id] if results else None) for user_id in user_ids]

    def _convert_items_from_db(self, items):
        """
        Helper function.
        (bundle_uuid, subworksheet_uuid, value, type) -> (bundle_info, subworksheet_info, value_obj, type)
        """
        # Database only contains the uuid; need to expand to info.
        # We need to do to convert the bundle_uuids into bundle_info dicts.
        # However, we still make O(1) database calls because we use the
        # optimized batch_get_bundles multiget method.
        bundle_uuids = set(
            bundle_uuid for (bundle_uuid, subworksheet_uuid, value, type) in items
            if bundle_uuid is not None
        )
        bundle_dict = self.get_bundle_infos(bundle_uuids)

        # Go through the items and substitute the components
        new_items = []
        for (bundle_uuid, subworksheet_uuid, value, type) in items:
            bundle_info = bundle_dict.get(bundle_uuid, {'uuid': bundle_uuid}) if bundle_uuid else None
            if subworksheet_uuid:
                try:
                    subworksheet_info = self.model.get_worksheet(subworksheet_uuid, fetch_items=False).to_dict()
                except UsageError, e:
                    # If can't get the subworksheet, it's probably invalid, so just replace it with an error
                    # type = worksheet_util.TYPE_MARKUP
                    subworksheet_info = {'uuid': subworksheet_uuid}
                    # value = 'ERROR: non-existent worksheet %s' % subworksheet_uuid
            else:
                subworksheet_info = None
            value_obj = formatting.string_to_tokens(value) if type == worksheet_util.TYPE_DIRECTIVE else value
            new_items.append((bundle_info, subworksheet_info, value_obj, type))
        return new_items

    @authentication_required
    def add_worksheet_item(self, worksheet_uuid, item):
        """
        Add the given item to the worksheet.
        """
        worksheet = self.model.get_worksheet(worksheet_uuid, fetch_items=False)
        check_worksheet_has_all_permission(self.model, self._current_user(), worksheet)
        self._check_worksheet_not_frozen(worksheet)
        self.model.add_worksheet_item(worksheet_uuid, item)

    @authentication_required
    def update_worksheet_items(self, worksheet_info, new_items):
        """
        Set the worksheet to have items |new_items|.
        """
        worksheet_uuid = worksheet_info['uuid']
        last_item_id = worksheet_info['last_item_id']
        length = len(worksheet_info['items'])
        worksheet = self.model.get_worksheet(worksheet_uuid, fetch_items=False)
        check_worksheet_has_all_permission(self.model, self._current_user(), worksheet)
        self._check_worksheet_not_frozen(worksheet)
        try:
            new_items = [worksheet_util.convert_item_to_db(item) for item in new_items]
            self.model.update_worksheet_items(worksheet_uuid, last_item_id, length, new_items)
        except UsageError:
            # Turn the model error into a more readable one using the object.
            raise UsageError('%s was updated concurrently!' % (worksheet,))

    @authentication_required
    def update_worksheet_metadata(self, uuid, info):
        """
        Change the metadata of the worksheet |uuid| to |info|,
        where |info| specifies name, title, owner, etc.
        """
        worksheet = self.model.get_worksheet(uuid, fetch_items=False)
        check_worksheet_has_all_permission(self.model, self._current_user(), worksheet)
        metadata = {}
        for key, value in info.items():
            if key == 'owner_spec':
                metadata['owner_id'] = self._user_spec_to_id(value)
            elif key == 'name':
                self.ensure_unused_worksheet_name(value)
                metadata[key] = value
            elif key == 'title':
                metadata[key] = value
            elif key == 'tags':
                metadata[key] = value
            elif key == 'freeze':
                metadata['frozen'] = datetime.datetime.now()
            else:
                raise UsageError('Unknown key: %s' % key)
        self.model.update_worksheet_metadata(worksheet, metadata)

    @authentication_required
    def delete_worksheet(self, uuid, force):
        worksheet = self.model.get_worksheet(uuid, fetch_items=True)
        check_worksheet_has_all_permission(self.model, self._current_user(), worksheet)
        if not force:
            if worksheet.frozen:
                raise UsageError("Can't delete worksheet %s because it is frozen (--force to override)." %
                                 worksheet.uuid)
            if len(worksheet.items) > 0:
                raise UsageError("Can't delete worksheet %s because it is not empty (--force to override)." %
                                 worksheet.uuid)
        self.model.delete_worksheet(uuid)

    def interpret_file_genpaths(self, requests):
        """
        Helper function.
        requests: list of (bundle_uuid, genpath, post-processing-func)
        Return responses: corresponding list of strings
        """
        target_cache = {}
        responses = []
        for (bundle_uuid, genpath, post) in requests:
            value = worksheet_util.interpret_file_genpath(self, target_cache, bundle_uuid, genpath, post)
            responses.append(value)
        return responses

    # Default number of lines to pull for each display mode.
    DEFAULT_CONTENTS_MAX_LINES = 10
    DEFAULT_GRAPH_MAX_LINES = 100

    def resolve_interpreted_items(self, interpreted_items):
        """
        Called by the web interface.  Takes a list of interpreted worksheet
        items (returned by worksheet_util.interpret_items) and fetches the
        appropriate information, replacing the 'interpreted' field in each item.
        The result can be serialized via JSON.
        """
        for item in interpreted_items:
            if item == None:
                continue
            mode = item['mode']
            data = item['interpreted']
            properties = item['properties']

            try:
                # Replace data with a resolved version.
                if mode == 'markup':
                    # no need to do anything
                    pass
                elif mode == 'record' or mode == 'table':
                    # header_name_posts is a list of (name, post-processing) pairs.
                    header, contents = data
                    # Request information
                    contents = worksheet_util.interpret_genpath_table_contents(self, contents)
                    data = (header, contents)
                elif mode == 'contents':
                    try:
                        max_lines = int(properties.get('maxlines', self.DEFAULT_CONTENTS_MAX_LINES))
                    except ValueError:
                        raise UsageError("maxlines must be integer")

                    target_info = self.get_target_info(data, 0)
                    if target_info is not None and target_info['type'] == 'directory':
                        data = [base64.b64encode('<directory>')]
                    elif target_info is not None and target_info['type'] == 'file':
                        data = self.head_target(data, max_lines, replace_non_unicode=True)
                    else:
                        data = None
                elif mode == 'html':
                    target_info = self.get_target_info(data, 0)
                    if target_info is not None and target_info['type'] == 'file':
                        data = self.head_target(data, None)
                    else:
                        data = None
                elif mode == 'image':
                    target_info = self.get_target_info(data, 0)
                    if target_info is not None and target_info['type'] == 'file':
                        result = StringIO()
                        self.cat_target(data, result)
                        data = base64.b64encode(result.getvalue())
                    else:
                        data = None
                elif mode == 'graph':
                    try:
                        max_lines = int(properties.get('maxlines', self.DEFAULT_CONTENTS_MAX_LINES))
                    except ValueError:
                        raise UsageError("maxlines must be integer")

                    # data = list of {'target': ...}
                    # Add a 'points' field that contains the contents of the target.
                    for info in data:
                        target = info['target']
                        target_info = self.get_target_info(target, 0)
                        if target_info is not None and target_info['type'] == 'file':
                            contents = self.head_target(target, max_lines, replace_non_unicode=True, base64_encode=False)
                            # Assume TSV file without header for now, just return each line as a row
                            info['points'] = points = []
                            for line in contents:
                                row = line.split('\t')
                                points.append(row)
                elif mode == 'search':
                    data = worksheet_util.interpret_search(self, None, data)
                elif mode == 'wsearch':
                    data = worksheet_util.interpret_wsearch(self, data)
                elif mode == 'worksheet':
                    pass
                else:
                    raise UsageError('Invalid display mode: %s' % mode)

            except UsageError as e:
                data = [base64.b64encode("Error: %s" % e.message)]

            except StandardError:
                import traceback
                traceback.print_exc()
                data = [base64.b64encode("Unexpected error interpreting item")]

            # Assign the interpreted from the processed data
            item['interpreted'] = data

        return interpreted_items

    #############################################################################
    # Commands related to groups and permissions follow!
    #############################################################################

    @authentication_required
    def list_groups(self):
        # Only list groups that we're part of.
        if self._current_user_id() == self.model.root_user_id:
            group_dicts = self.model.batch_get_all_groups(None, {'user_defined': True}, None)
        else:
            group_dicts = self.model.batch_get_all_groups(
                None,
                {'owner_id': self._current_user_id(), 'user_defined': True},
                {'user_id': self._current_user_id()})
        for group_dict in group_dicts:
            role = 'member'
            if group_dict['is_admin']:
                if group_dict['owner_id'] == group_dict['user_id']:
                    role = 'owner'
                else:
                    role = 'admin'
            group_dict['role'] = role
        self._set_owner_names(group_dicts)
        return group_dicts

    @authentication_required
    def new_group(self, name):
        self.ensure_unused_group_name(name)
        group = Group({'name': name, 'user_defined': True, 'owner_id': self._current_user_id()})
        group.validate()
        group_dict = self.model.create_group(group.to_dict())
        self.model.add_user_in_group(self._current_user_id(), group_dict['uuid'], True)
        return group_dict

    @authentication_required
    def rm_group(self, group_spec):
        group_info = self._get_group_info(group_spec, need_admin=True)
        self.model.delete_group(group_info['uuid'])
        return group_info

    @authentication_required
    def user_info(self, user_spec):
        """
        Return {'name': ..., 'id': ...}
        """
        if user_spec is None:
            user = self.auth_handler.current_user()
        elif spec_util.ID_REGEX.match(user_spec):
            user = self.auth_handler.get_users('ids', [user_spec])[user_spec]
        else:
            user = self.auth_handler.get_users('names', [user_spec])[user_spec]
        if user:
            return {'id': user.unique_id, 'name': user.name}
        raise UsageError('Invalid user specification: %s' % user_spec)

    def _user_spec_to_id(self, user_spec):
        """
        Return the user ID corresponding to |user_spec|.
        user_spec could be an ID (integer) or a user name (string).
        """
        if re.match('^\d+$', user_spec):  # User id specified directly
            return user_spec
        else:  # User name specified
            return self.user_info(user_spec)['id']

    @authentication_required
    def group_info(self, group_spec):
        """
        Return information about the given group.
        In particular, we get all its members.
        """
        group_info = self._get_group_info(group_spec, need_admin=False)

        # Get all the members
        users_in_group = self.model.batch_get_user_in_group(group_uuid=group_info['uuid'])
        user_ids = [u['user_id'] for u in users_in_group]
        users = self.auth_handler.get_users('ids', user_ids) if len(user_ids) > 0 else []
        members = []
        roles = {}
        for row in users_in_group:
            roles[row['user_id']] = 'admin' if row['is_admin'] == True else 'member'
        roles[group_info['owner_id']] = 'owner'
        for user_id in user_ids:
            if user_id in users:
                user = users[user_id]
                members.append({'user_id': user_id, 'user_name': user.name if user else None, 'role': roles[user_id]})
        group_info['members'] = members
        return group_info

    @authentication_required
    def add_user(self, user_spec, group_spec, is_admin):
        """
        Add the given |user_spec| to the |group_spec| with |is_admin| privileges.
        Return information about the operation performed.
        """
        # Lookup group and user
        group_info = self._get_group_info(group_spec, need_admin=True)
        user_info = self.user_info(user_spec)

        # Look to see what the user's current status is in the group.
        members = self.model.batch_get_user_in_group(user_id=user_info['id'], group_uuid=group_info['uuid'])
        if len(members) > 0:
            member = members[0]
            self.model.update_user_in_group(user_info['id'], group_info['uuid'], is_admin)
            member['operation'] = 'Modified'
        else:
            member = self.model.add_user_in_group(user_info['id'], group_info['uuid'], is_admin)
            member['operation'] = 'Added'
        member['name'] = user_info['name']
        return member

    @authentication_required
    def rm_user(self, user_spec, group_spec):
        """
        Remove given |user_spec| from the given |group_spec|.
        """
        # Lookup group and user
        group_info = self._get_group_info(group_spec, need_admin=True)
        user_info = self.user_info(user_spec)

        # Look to see what the user's current status is in the group.
        members = self.model.batch_get_user_in_group(user_id=user_info['id'], group_uuid=group_info['uuid'])
        if len(members) > 0:
            member = members[0]
            self.model.delete_user_in_group(user_info['id'], group_info['uuid'])
            member['name'] = user_info['name']
            return member
        return None

    @authentication_required
    def set_bundles_perm(self, bundle_uuids, group_spec, permission_spec):
        """
        Give the given |group_spec| the desired |permission_spec| on |bundle_uuids|.
        """
        check_bundles_have_all_permission(self.model, self._current_user(), bundle_uuids)
        group_info = self._get_group_info(group_spec, need_admin=False)

        for bundle_uuid in bundle_uuids:
            old_permission = self.model.get_group_bundle_permission(group_info['uuid'], bundle_uuid)
            new_permission = parse_permission(permission_spec)
            if new_permission > 0:
                if old_permission > 0:
                    self.model.update_bundle_permission(group_info['uuid'], bundle_uuid, new_permission)
                else:
                    self.model.add_bundle_permission(group_info['uuid'], bundle_uuid, new_permission)
            else:
                if old_permission > 0:
                    self.model.delete_bundle_permission(group_info['uuid'], bundle_uuid)

        return {'group_info': group_info, 'permission': new_permission}

    @authentication_required
    def set_worksheet_perm(self, worksheet_uuid, group_spec, permission_spec):
        """
        Give the given |group_spec| the desired |permission_spec| on |worksheet_uuid|.
        """
        worksheet = self.model.get_worksheet(worksheet_uuid, fetch_items=False)
        check_worksheet_has_all_permission(self.model, self._current_user(), worksheet)
        group_info = self._get_group_info(group_spec, need_admin=False)
        old_permission = self.model.get_group_worksheet_permission(group_info['uuid'], worksheet.uuid)
        new_permission = parse_permission(permission_spec)

        if new_permission > 0:
            if old_permission > 0:
                self.model.update_worksheet_permission(group_info['uuid'], worksheet.uuid, new_permission)
            else:
                self.model.add_worksheet_permission(group_info['uuid'], worksheet.uuid, new_permission)
        else:
            if old_permission > 0:
                self.model.delete_worksheet_permission(group_info['uuid'], worksheet.uuid)
        return {'worksheet': {'uuid': worksheet.uuid, 'name': worksheet.name},
                'group_info': group_info,
                'permission': new_permission}

    def _get_group_info(self, group_spec, need_admin):
        """
        Resolve |group_spec| and return the associated group_info.
        """
        return rest_util.get_group_info(group_spec, need_admin,
                                        client=self,
                                        user_id=self._current_user_id())

    def get_events_log_info(self, query_info, offset, limit):
        return self.model.get_events_log_info(query_info, offset, limit)

    def get_user_info(self, user_id, fetch_extra=False):
        if user_id is None:
            user_id = self._current_user_id()
        return self.model.get_user_info(user_id, fetch_extra)

    def update_user_info(self, user_info):
        user_id = self._current_user_id()
        is_root = (user_id == self.model.root_user_id)
        if 'user_id' not in user_info:
            user_info['user_id'] = user_id
        if is_root:
            # TODO: in the future, allow user to update, but only in limited ways
            self.model.update_user_info(user_info)
        else:
            raise PermissionError('Only the root user has permissions to edit users.')

    @staticmethod
    def _check_worksheet_not_frozen(worksheet):
        if worksheet.frozen:
            raise PermissionError('Cannot mutate frozen worksheet %s(%s).' % (worksheet.uuid, worksheet.name))


    def _check_quota(self, need_time, need_disk):
        user_info = self.get_user_info(None)
        if need_time:
            if user_info['time_used'] >= user_info['time_quota']:
                raise UsageError('Out of time quota: %s' %
                    formatting.ratio_str(formatting.duration_str, user_info['time_used'], user_info['time_quota']))
        if need_disk:
            if user_info['disk_used'] >= user_info['disk_quota']:
                raise UsageError('Out of disk quota: %s' %
                    formatting.ratio_str(formatting.size_str, user_info['disk_used'], user_info['disk_quota']))


    # methods related to chat box and chat portal
    def format_message_response(self, params):
        """
        Format automatic response
        |params| is None if the system can't process the user's message
        or is not confident enough to give a response.
        Otherwise, |params| is a triple that consists of
        the question that the system is trying to answer,
        the response it has for that question, and the recommended command to run.
        Return the automatic response that will be sent back to the user's chat box.
        """
        if params == None:
            return 'Thank you for your question. Our staff will get back to you as soon as we can.'
        else:
            question, response, command = params
            result = 'This is the question we are trying to answer: ' + question + '\n'
            result += response + '\n'
            result += 'You can try to run the following command: \n'
            result += command
            return result

    def add_chat_log_info(self, query_info):
        """
        Add the given chat into the database.
        |query_info| encapsulates all the information of one chat
        Example: query_info = {
            'sender_user_id': 1,
            'recipient_user_id': 2,
            'message': 'Hello this is my message',
            'worksheet_uuid': 0x508cf51e546742beba97ed9a69329838,   // the worksheet the user is browsing when he/she sends this message
            'bundle_uuid': 0x8e66b11ecbda42e2a1f544627acf1418,   // the bundle the user is browsing when he/she sends this message
        }
        Return an auto response, if the chat is directed to the system.
        Otherwise, return an updated chat list of the sender.
        """
        updated_data = self.model.add_chat_log_info(query_info)
        if query_info.get('recipient_user_id') != self.model.system_user_id:
            return updated_data
        else:
            message = query_info.get('message')
            worksheet_uuid = query_info.get('worksheet_uuid')
            bundle_uuid = query_info.get('bundle_uuid')
            bot_response = self.format_message_response(ChatBoxQA.answer(message, worksheet_uuid, bundle_uuid))
            info = {
                'sender_user_id': self.model.system_user_id,
                'recipient_user_id': self._current_user_id(),
                'message': bot_response,
                'worksheet_uuid': worksheet_uuid,
                'bundle_uuid': bundle_uuid,
            }
            self.model.add_chat_log_info(info)
            return bot_response

    def get_chat_log_info(self, query_info):
        '''
        |query_info| specifies the user_id of the user that you are querying about.
        Example: query_info = {
            user_id: 2,   // get the chats sent by and received by the user with user_id 2
            limit: 20,   // get the most recent 20 chats related to this user. This is optional, as by default it will get all the chats.
        }
        Return a list of chats that the user have had given the user_id
        '''
        return self.model.get_chat_log_info(query_info)

    # methods related to faq
    def get_faq(self):
        '''
        Return a list of FAQ item, each of the following format:
        '0': {
            'question': 'how can I upload / add a bundle?'
            'answer': {
                'response': 'You can do cl upload or click Update Bundle.',
                'command': 'cl upload <file_path>'
            }
        }
        '''
        file_path = os.path.join(os.path.dirname(os.path.realpath(__file__)), '../objects/chat_box_qa.yaml')
        with open(file_path, 'r') as stream:
            content = yaml.load(stream)
            return content
        <|MERGE_RESOLUTION|>--- conflicted
+++ resolved
@@ -241,7 +241,7 @@
         if not existing:
             self.validate_user_metadata(bundle_subclass, metadata)
 
-        
+
         construct_args['owner_id'] = self._current_user_id()
 
         bundle = bundle_subclass.construct(**construct_args)
@@ -326,21 +326,6 @@
         for bundle_uuid, subpath in targets:
             if not re.match('^\w+$', subpath):
                 raise UsageError('Can\'t write to subpath with funny characters: %s' % subpath)
-<<<<<<< HEAD
-
-            if not self.launch_new_worker_system:
-                self.model.add_bundle_action(bundle_uuid, BundleAction.write(subpath, string))
-            else:
-                worker_message = {
-                    'type': 'write',
-                    'uuid': bundle_uuid,
-                    'subpath': subpath,
-                    'string': string,
-                }
-                action_string = BundleAction.write(subpath, string)
-                self._do_bundle_action(bundle_uuid, worker_message, action_string)
-=======
-            
             worker_message = {
                 'type': 'write',
                 'uuid': bundle_uuid,
@@ -349,7 +334,6 @@
             }
             action_string = BundleAction.write(subpath, string)
             self._do_bundle_action(bundle_uuid, worker_message, action_string)
->>>>>>> 98ad11db
 
     def _do_bundle_action(self, bundle_uuid, worker_message, action_string):
         """
@@ -1434,5 +1418,4 @@
         file_path = os.path.join(os.path.dirname(os.path.realpath(__file__)), '../objects/chat_box_qa.yaml')
         with open(file_path, 'r') as stream:
             content = yaml.load(stream)
-            return content
-        +            return content