'''
worksheet_util contains the following public functions:
- request_lines: pops up an editor to allow for full-text editing of a worksheet.
- parse_worksheet_form: takes those lines and generates a set of items (triples)
- interpret_items: takes those triples and returns a structure that interprets all the directives in the worksheet item.

A worksheet contains a list of items, where each item includes
- bundle_uuid (only used if type == bundle)
- value (used for text and directive)
- type: one of the following:
  * markup: just plain plain text (markdown)
  * bundle: represents a bundle
  * directive: special instructions for determining formatting
This is the representation in the DB.
In the code, we have full items of the form (bundle_info, value_obj, type).

The value of a directive can be parsed into a sequence of tokens, where the first token determines the type.
Types of directives:
% title <title text>
%
% schema <schema name>
% <other schema name>
% <field> <genpath> <post-processing>
% endschema
%
%% this is a comment
% display hidden
% display inline <genpath (e.g., stats/errorRate)>
% display contents <genpath (e.g., stats/things)>
% display image <genpath (e.g., graph.png)>
% display html <genpath (e.g., test.html)>
% display record <schema name>
% display table <schema name>
%
% search <keywords>

A genpath (generalized path) is either:
- a bundle field (e.g., command)
- a metadata field (e.g., name)
- a normal path, but can descend into a YAML file (e.g., /stats:train/errorRate)

There are two representations of worksheet items:
- (bundle_uuid, value, type) [inserted into the database]
- (bundle_info, value_obj, type) [used in the code]
'''
import os
import re
import subprocess
import sys
import tempfile
import yaml

from codalab.common import UsageError
from codalab.lib import path_util, canonicalize, formatting

# Types of worksheet items
TYPE_MARKUP = 'markup'
TYPE_BUNDLE = 'bundle'
TYPE_DIRECTIVE = 'directive'

BUNDLE_REGEX = re.compile('^(\[(.*)\])?\s*\{(.*)\}$')
DIRECTIVE_CHAR = '%'
DIRECTIVE_REGEX = re.compile(r'^' + DIRECTIVE_CHAR + '\s*(.*)$')

# Tokens are serialized as a space-separated list, where we use " to quote.
# "first token" "\"second token\"" third

def quote(token):
    if ' ' in token or '"' in token:
        return '"' + token.replace('"', '\\"') + '"'
    return token
def tokens_to_string(tokens):
    return ' '.join(quote(token) for token in tokens)

def string_to_tokens(s):
    '''
    Input (string): a b 'c d' e
    Output (array): ["a", "b", "c d", "e"]
    Both single and double quotes are supported.
    '''
    #print s
    tokens = []
    i = 0
    while i < len(s):
        # Every time we enter the loop, we're at the beginning of a token.
        if s[i] == '"' or s[i] == '\'':
            while True:
                try:
                    j = s.index(s[i], i+1)
                except:
                    raise UsageError('Unclosed quote: %s' % s)
                if s[j-1] != '\\': break
            tokens.append(s[i+1:j].replace('\\'+s[i], s[i]))
            j += 1 # Skip over the last quote
        else:
            try:
                j = s.index(' ', i+1)
            except:
                j = len(s)
            tokens.append(s[i:j])
        i = j
        # Skip over spaces
        while i < len(s) and s[i] == ' ': i += 1
    return tokens

def convert_item_to_db(item):
    (bundle_info, value_obj, type) = item
    bundle_uuid = bundle_info['uuid'] if bundle_info else None
    value = tokens_to_string(value_obj) if type == TYPE_DIRECTIVE else value_obj
    if not value: value = ''  # TODO: change the database schema so that None's are allowed
    return (bundle_uuid, value, type)

def get_worksheet_lines(worksheet_info):
    '''
    Generator that returns pretty-printed lines of text for the given worksheet.
    '''
    header = '''
// Editing for worksheet %s.  The coments (//) are simply instructions
// to you and not part of the actual worksheet.  You can enter:
// - Arbitrary Markdown (see http://daringfireball.net/projects/markdown/syntax)
// - References to bundles: {<bundle_spec>}
// - Directives (%% title|schema|add|display)
//   * title "Place title here"
//   * schema <schema name>
//   * add <descriptor> | add <key name> <value source>
//   * display hidden
//   * display inline|contents|image|html <value source>
//   * display record|table <schema name>
// For example, you can define a schema for a table and then set the display mode to using that schema:
// %% schema s1
// %% add name
// %% add command
// %% add time
// %% display table s1
// %% {run1}
// %% {run2}
    '''.strip() % (worksheet_info['name'],)
    lines = header.split('\n')

    for (bundle_info, value_obj, type) in worksheet_info['items']:
        if type == TYPE_MARKUP:
            lines.append(value_obj)
        elif type == TYPE_BUNDLE:
            metadata = bundle_info['metadata']
            description = bundle_info['bundle_type']
            description += ' ' + metadata['name']
            deps = interpret_genpath(bundle_info, 'dependencies')
            if deps: description += ' -- ' + deps
            command = bundle_info.get('command')
            if command: description += ' : ' + command
            lines.append('[%s]{%s}' % (description, bundle_info['uuid']))
        elif type == TYPE_DIRECTIVE:
            value = tokens_to_string(value_obj)
            value = DIRECTIVE_CHAR + ('' if len(value) == 0 or value.startswith(DIRECTIVE_CHAR) else ' ') + value
            lines.append(value)
    return lines

def request_lines(worksheet_info, client):
    '''
    Input: worksheet_info, client (which is used to get bundle_infos)
    Popup an editor, populated with the current worksheet contents.
    Return a list of new items (bundle_uuid, value, type) that the user typed into the editor.
    '''
    # Construct a form template with the current value of the worksheet.
    template_lines = get_worksheet_lines(worksheet_info)
    template = os.linesep.join(template_lines) + os.linesep

    # Show the form to the user in their editor of choice.
    editor = os.environ.get('EDITOR', 'notepad' if sys.platform == 'win32' else 'vim')
    tempfile_name = ''
    with tempfile.NamedTemporaryFile(suffix='.md', delete=False) as form:
        form.write(template)
        form.flush()
        tempfile_name = form.name
    if os.path.isfile(tempfile_name):
        subprocess.call([editor, tempfile_name])
        with open(tempfile_name, 'rb') as form:
            lines = form.readlines()
        path_util.remove(tempfile_name)
    else:
        lines = template_lines

    # Process the result
    form_result = [line.rstrip() for line in lines]
    if form_result == template_lines:
        raise UsageError('No change made; aborting')
    return form_result

def parse_worksheet_form(form_result, client, worksheet_uuid):
    '''
    Input: form_result is a list of lines.
    Return (list of (bundle_uuid, value, type) triples, commands to execute)
    '''
    # The user can specify '!<command> ^', which perform actions on the previous bundle.
    bundle_uuids = []
    commands = []
    def parse(line):
        m = BUNDLE_REGEX.match(line)
        if m:
            try:
                bundle_uuid = client.get_bundle_uuid(worksheet_uuid, m.group(3))
                bundle_info = client.get_bundle_info(bundle_uuid)
                bundle_uuids.append(bundle_uuid)
                return (bundle_info, None, TYPE_BUNDLE)
            except UsageError, e:
                return (None, line + ': ' + e.message, TYPE_MARKUP)

        m = DIRECTIVE_REGEX.match(line)
        if m:
            return (None, string_to_tokens(m.group(1)), TYPE_DIRECTIVE)

        return (None, line, TYPE_MARKUP)

    result = []
    for line in form_result:
        if line.startswith('//'):  # Comments
            pass
        elif line.startswith('!'):  # Run commands
            command = string_to_tokens(line[1:].strip())
            # Replace ^ with the reference to the last bundle.
            command = [(bundle_uuids[-1] if arg == '^' else arg) for arg in command]
            commands.append(command)
        else:
            result.append(parse(line))

    return (result, commands)

def interpret_genpath(bundle_info, genpath):
    '''
    This function is called in the first server call to a BundleClient to
    quickly interpret the genpaths that only require looking bundle_info
    (cheap).
    '''
    if genpath == 'dependencies':
        return ','.join([dep['parent_name'] for dep in bundle_info[genpath]])
    elif genpath.startswith('dependencies/'):
        # Look up the particular dependency
        _, name = genpath.split('/', 1)
        for dep in bundle_info['dependencies']:
            if dep['child_path'] == name:
                return dep['parent_name']
        return 'n/a'

    # If genpath is referring to a file, then just returns instructions for
    # fetching that file rather than actually doing it.
    if genpath.startswith('/'):
        return (bundle_info['uuid'], genpath[1:])

    # Either bundle info or metadata
    value = bundle_info.get(genpath, None)
    if not value: value = bundle_info['metadata'].get(genpath, None)
    return value or ''

def canonicalize_schema_item(args):
    if len(args) == 1:
        return (os.path.basename(args[0]), args[0], lambda x : x)
    elif len(args) == 2:
        return (args[0], args[1], lambda x : x)
    elif len(args) == 3:
        return (args[0], args[1], args[2])
    else:
        raise UsageError('Invalid number of arguments: %s' % value_obj)

def canonicalize_schema_items(items):
    return [canonicalize_schema_item(item) for item in items]

def apply_func(func, arg):
    try:
        return func(arg)
    except:
        # Can't apply the function, so just return the arg.
        return arg

def get_default_schemas():
    created = ['created', 'created', formatting.time_str]
    data_size = ['data_size', 'data_size', formatting.size_str]
    schemas = {}

    schemas['default'] = canonicalize_schema_items([['name'], ['bundle_type'], created, data_size, ['state']])

    schemas['program'] = canonicalize_schema_items([['name'], created, data_size])
    schemas['dataset'] = canonicalize_schema_items([['name'], created, data_size])

    schemas['make'] = canonicalize_schema_items([['name'], created, ['dependencies'], ['state']])
    schemas['run'] = canonicalize_schema_items([['name'], created, ['dependencies'], ['command'], ['state'], ['time']])
    return schemas

def interpret_items(schemas, items):
    '''
    schemas: initial mapping from name to list of schema items (columns of a table)
    items: list of worksheet items to interpret
    Return a list of items, where each item is either:
    - ('markup'|'inline'|'contents', string)
    - ('record'|'table', (col1, col2), [{col1:value1, col2:value2}, ...])
    - ('image'|'html', genpath)
    - ('search', [keyword, ...])
    '''
    result = {}

    # Set default schema
    current_schema = None

    current_display = ('table', 'default')
    new_items = []
    bundle_infos = []
    def flush():
        '''
        Gathered a group of bundles (in a table), which we can group together.
        '''
        if len(bundle_infos) == 0: return
        # Print out the curent bundles somehow
        mode = current_display[0]
        args = current_display[1:]
        if mode == 'hidden':
            pass
        elif mode == 'inline' or mode == 'contents':
            for bundle_info in bundle_infos:
<<<<<<< HEAD
                new_items.append({
                    'mode': mode,
                    'interpreted':interpret_genpath(bundle_info, args[0]),
                    'bundle_info': bundle_info
                })
=======
                data = interpret_genpath(bundle_info, args[0])
                if not data:
                    raise UsageError('Invalid argument to display %s: %s in the context of bundle %s (file required)' % (mode, args[0], bundle_info['uuid']))
                new_items.append((mode, data))
>>>>>>> 978f4535
        elif mode == 'image':
            new_items.append((mode, args[0]))
        elif mode == 'html':
            new_items.append((mode, args[0]))
        elif mode == 'record':
            # display record schema =>
            # key1: value1
            # key2: value2
            # ...
            schema = schemas[args[0] if len(args) > 0 else 'default']
            for bundle_info in bundle_infos:
                header = ('key', 'value')
                rows = []
                for (name, genpath, post) in schema:
                    rows.append({
                        'key': name + ':',
                        'value': apply_func( post, interpret_genpath(bundle_info, genpath))
                    })
                new_items.append({
                    'mode':mode,
                    'interpreted':(header, rows),
                    'bundle_info': bundle_info
                })
        elif mode == 'table':
            # display table schema =>
            # key1       key2
            # b1_value1  b1_value2
            # b2_value1  b2_value2
            schema = schemas[args[0] if len(args) > 0 else 'default']
            header = tuple(name for (name, genpath, post) in schema)
            rows = []
            for bundle_info in bundle_infos:
                rows.append({name : apply_func(post, interpret_genpath(bundle_info, genpath)) for (name, genpath, post) in schema})
            new_items.append({
                    "mode":mode,
                    'interpreted':(header, rows),
                    'bundle_info': bundle_info
                })
        else:
            raise UsageError('Unknown display mode: %s' % mode)
        bundle_infos[:] = []  # Clear


    for (bundle_info, value_obj, item_type) in items:
        if item_type == TYPE_BUNDLE:
            bundle_infos.append(bundle_info)
        elif item_type == TYPE_MARKUP:
            flush()
            new_items.append({
                    'mode':TYPE_MARKUP,
                    'interpreted': value_obj,
                    'bundle_info': bundle_info
                })
            pass
        elif item_type == TYPE_DIRECTIVE:
            flush()
            if len(value_obj) == 0: continue
            command = value_obj[0]
            if command == 'title':
                result['title'] = value_obj[1]
            elif command == 'schema':
                name = value_obj[1]
                schemas[name] = current_schema = []
            elif command == 'add':
                # genpath | name genpath | name genpath
                schema_item = canonicalize_schema_item(value_obj[1:])
                current_schema.append(schema_item)
            elif command == 'display':
                current_display = value_obj[1:]
            elif command == 'search':
                keywords = value_obj[1:]
                mode = command
                data = {'keywords': keywords, 'display': current_display, 'schemas': schemas}
                new_items.append({
                        'mode': TYPE_DIRECTIVE,
                        'interpreted': data,
                        'bundle_info': bundle_info
                    })
            elif command == '%' or command == '':  # Comment
                pass
            else:
                raise UsageError('Unknown command: %s' % command)
    flush()
    result['items'] = new_items
    return result

def lookup_targets(client, value):
    '''
    This is called upon second requests to the server to fetch information out of the
    files.
    '''
    # TODO: currently, this is really inefficient since we are possibly reading
    # the same file multiple times.  Make this more efficient!
    if isinstance(value, tuple):
        bundle_uuid, subpath = value
        if ':' in subpath:
            subpath, key = subpath.split(':')
            contents = client.head_target((bundle_uuid, subpath), 50)
            if contents == None: return ''
            info = yaml.load('\n'.join(contents))
            if isinstance(info, dict):
                for k in key.split('/'):
                    info = info.get(k, None)
                    if k == None: return ''
            return info
        else:
            if subpath == '.': subpath = ''
            contents = client.head_target((bundle_uuid, subpath), 1)
            if contents == None: return ''
            return contents[0].strip()
    return value

def interpret_search(client, worksheet_uuid, data):
    '''
    Input: specification of a search query.
    Output: worksheet items based on the result of issuing the search query.
    '''
    # First, item determines the display
    items = [(None, ['display'] + data['display'], TYPE_DIRECTIVE)]

    # Next come the actual bundles
    bundle_uuids = client.search_bundle_uuids(worksheet_uuid, data['keywords'], 100, False)
    for bundle_uuid in bundle_uuids:
        items.append((client.get_bundle_info(bundle_uuid), None, TYPE_BUNDLE) )

    # Finally, interpret the items
    return interpret_items(data['schemas'], items)<|MERGE_RESOLUTION|>--- conflicted
+++ resolved
@@ -315,18 +315,14 @@
             pass
         elif mode == 'inline' or mode == 'contents':
             for bundle_info in bundle_infos:
-<<<<<<< HEAD
+                interpreted = interpret_genpath(bundle_info, args[0])
+                if not interpreted:
+                    raise UsageError('Invalid argument to display %s: %s in the context of bundle %s (file required)' % (mode, args[0], bundle_info['uuid']))
                 new_items.append({
                     'mode': mode,
-                    'interpreted':interpret_genpath(bundle_info, args[0]),
+                    'interpreted':interpreted,
                     'bundle_info': bundle_info
                 })
-=======
-                data = interpret_genpath(bundle_info, args[0])
-                if not data:
-                    raise UsageError('Invalid argument to display %s: %s in the context of bundle %s (file required)' % (mode, args[0], bundle_info['uuid']))
-                new_items.append((mode, data))
->>>>>>> 978f4535
         elif mode == 'image':
             new_items.append((mode, args[0]))
         elif mode == 'html':
