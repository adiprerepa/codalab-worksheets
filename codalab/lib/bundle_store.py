--- conflicted
+++ resolved
@@ -111,16 +111,11 @@
             target = os.path.abspath(target)
         new_partition_location = os.path.join(self.partitions, new_partition_name)
 
-<<<<<<< HEAD
         print("Adding new partition as %s..." % new_partition_location, file=sys.stderr)
-        path_util.soft_link(target, new_partition_location)
-=======
-        print >>sys.stderr, "Adding new partition as %s..." % new_partition_location
         if target is None:
             path_util.make_directory(new_partition_location)
         else:
             path_util.soft_link(target, new_partition_location)
->>>>>>> 8c132e1c
 
         # Where the bundles are stored
         mdata = os.path.join(new_partition_location, MultiDiskBundleStore.DATA_SUBDIRECTORY)
@@ -180,19 +175,12 @@
 
         print("Unlinking partition %s from CodaLab deployment..." % partition, file=sys.stderr)
         path_util.remove(partition_abs_path)
-<<<<<<< HEAD
-        nodes, _ = path_util.ls(self.partitions)
-        self.nodes = nodes
+        self.refresh_partitions()
         print("Partition removed successfully from bundle store pool", file=sys.stderr)
         print(
             "Warning: this does not affect the bundles in the removed partition or any entries in the bundle database",
             file=sys.stdout,
         )
-=======
-        self.refresh_partitions()
-        print >>sys.stderr, "Partition removed successfully from bundle store pool"
-        print >>sys.stdout, "Warning: this does not affect the bundles in the removed partition or any entries in the bundle database"
->>>>>>> 8c132e1c
         self.lru_cache = OrderedDict()
 
     def ls_partitions(self):
