--- conflicted
+++ resolved
@@ -122,13 +122,8 @@
 
             if len(sources) == 1 and not bundle_path.startswith("azfs://"):
                 self._simplify_directory(bundle_path)
-<<<<<<< HEAD
-        except:
+        except UsageError:
             if FileSystems.exists(bundle_path):
-=======
-        except UsageError:
-            if os.path.exists(bundle_path):
->>>>>>> 1cd5fc71
                 path_util.remove(bundle_path)
             raise
 
