--- conflicted
+++ resolved
@@ -40,10 +40,7 @@
 from codalab.objects.worksheet import Worksheet
 from codalab.objects.work_manager import Worker
 from codalab.machines import (
-<<<<<<< HEAD
-=======
   local_machine,
->>>>>>> 978f4535
   pool_machine,
   remote_machine,
 )
@@ -969,12 +966,6 @@
         self.wait(client, args, new_uuid)
 
     def do_kill_command(self, argv, parser):
-<<<<<<< HEAD
-        parser.add_argument('bundle_spec', help='identifier: [<uuid>|<name>]')
-        bundle_spec = parser.parse_args(argv).bundle_spec
-        client = self.manager.current_client()
-        client.kill(bundle_spec)
-=======
         parser.add_argument('bundle_spec', help='identifier: [<uuid>|<name>]', nargs='*')
         parser.add_argument('-w', '--worksheet_spec', help='operate on this worksheet (%s)' % self.WORKSHEET_SPEC_FORMAT, nargs='?')
         args = parser.parse_args(argv)
@@ -983,7 +974,6 @@
         for bundle_spec in args.bundle_spec:
             bundle_uuid = client.get_bundle_uuid(worksheet_uuid, bundle_spec)
             client.kill(bundle_uuid)
->>>>>>> 978f4535
 
     #############################################################################
     # CLI methods for worksheet-related commands follow!
@@ -1291,42 +1281,12 @@
 
     def do_cleanup_command(self, argv, parser):
         # This command only works if client is a LocalBundleClient.
-<<<<<<< HEAD
-        parser.add_argument('iterations', type=int, default=None, nargs='?')
-        parser.add_argument('sleep', type=int, help='Number of seconds to wait between successive polls', default=1, nargs='?')
-        parser.add_argument('--type', type=str, help="worker alias, defined in config.json", default=None, nargs='?')
-        args = parser.parse_args(argv)
-
-        # Figure out machine settings
-        worker_config = self.manager.config['workers']
-        if args.type:
-            if args.type in worker_config:
-                config = worker_config[args.type]
-            else:
-                print '\'' + args.type + '\'' + \
-                      ' is not specified in your config file: ' + self.manager.config_path()
-                print 'Options are ' + str(map(str, worker_config.keys()))
-                print 'Omitting --type flag will run default local worker.'
-                return
-        else:
-            config = {'type': 'local'}
-
-        if config['type'] == 'local':
-            machine = pool_machine.PoolMachine()
-        elif config['type'] == 'remote':
-            machine = remote_machine.RemoteMachine(config['address'], config['user'], config['working_directory'])
-
-        client = self.manager.current_client()
-        worker = Worker(client.bundle_store, client.model, machine)
-        worker.run_loop(args.iterations, args.sleep)
-=======
         '''
         Removes data hash directories which are not used by any bundle.
         '''
         parser.parse_args(argv)
         client = self.manager.current_client()
         client.bundle_store.full_cleanup(client.model)
->>>>>>> 978f4535
 
     def do_reset_command(self, argv, parser):
         # This command only works if client is a LocalBundleClient.
