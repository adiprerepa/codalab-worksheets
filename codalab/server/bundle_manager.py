--- conflicted
+++ resolved
@@ -200,11 +200,7 @@
             path = os.path.normpath(bundle_location)
 
             deps = []
-<<<<<<< HEAD
-            parent_bundle_link_urls = self._bundle_model.get_bundle_metadata(
-=======
             parent_bundle_link_urls = self._model.get_bundle_metadata(
->>>>>>> 0d6fdf7d
                 [dep.parent_uuid for dep in bundle.dependencies], "link_url"
             )
             for dep in bundle.dependencies:
@@ -212,11 +208,7 @@
                 parent_bundle_path = parent_bundle_link_url or os.path.normpath(
                     self._bundle_store.get_bundle_location(dep.parent_uuid)
                 )
-<<<<<<< HEAD
-                # TODO: make this logic non-fs specific. TODO.
-=======
                 # TODO(Ashwin): make this logic non-fs specific.
->>>>>>> 0d6fdf7d
                 dependency_path = os.path.normpath(
                     os.path.join(parent_bundle_path, dep.parent_path)
                 )
@@ -243,11 +235,7 @@
                 for dependency_path, child_path in deps:
                     path_util.copy(dependency_path, child_path, follow_symlinks=False)
 
-<<<<<<< HEAD
-            # TODO: fix
-=======
             # TODO(Ashwin): fix
->>>>>>> 0d6fdf7d
             self._model.update_disk_metadata(bundle, bundle_location, enforce_disk_quota=True)
             logger.info('Finished making bundle %s', bundle.uuid)
             self._model.update_bundle(bundle, {'state': State.READY})
@@ -308,12 +296,8 @@
                         bundle.uuid, worker['worker_id']
                     )
                 )
-<<<<<<< HEAD
-                bundle_location = self._bundle_store.get_bundle_location(bundle=bundle)
-=======
                 bundle_location = self._bundle_store.get_bundle_location(bundle.uuid)
                 # TODO(Ashwin): fix this -- bundle location could be linked.
->>>>>>> 0d6fdf7d
                 self._model.transition_bundle_finished(bundle, bundle_location)
 
     def _bring_offline_stuck_running_bundles(self, workers):
@@ -597,12 +581,8 @@
             if worker['shared_file_system']:
                 # On a shared file system we create the path here to avoid NFS
                 # directory cache issues.
-<<<<<<< HEAD
-                path = self._bundle_store.get_bundle_location(bundle=bundle)
-=======
                 # TODO(Ashwin): fix for --link
                 path = self._bundle_store.get_bundle_location(bundle.uuid)
->>>>>>> 0d6fdf7d
                 remove_path(path)
                 os.mkdir(path)
             if self._worker_model.send_json_message(
@@ -706,12 +686,6 @@
         message['type'] = 'run'
         message['bundle'] = bundle_util.bundle_to_bundle_info(self._model, bundle)
         if shared_file_system:
-<<<<<<< HEAD
-            message['bundle']['location'] = self._bundle_store.get_bundle_location(bundle=bundle)
-            for dependency in message['bundle']['dependencies']:
-                dependency['location'] = self._bundle_store.get_bundle_location(
-                    bundle_uuid=dependency['parent_uuid']
-=======
             bundle_link_url = getattr(bundle.metadata, "link_url", None)
             message['bundle'][
                 'location'
@@ -724,7 +698,6 @@
                 dependency['location'] = (
                     parent_bundle_link_url
                     or self._bundle_store.get_bundle_location(dependency['parent_uuid'])
->>>>>>> 0d6fdf7d
                 )
 
         # Figure out the resource requirements.
