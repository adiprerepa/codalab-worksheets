"""
Generate CLI docs.
"""
import os
import sys
import argparse
from codalab.bin import cl  # Important to put here to register the commands.
from codalab.lib.bundle_cli import Commands

INTRODUCTION = """# CLI Reference

This file is auto-generated from the output of `cl help -v` and provides the list of all CLI commands.
"""


def indent(s, padding='    '):
    # Add `padding` in front of each non-empty line.
    return '\n'.join(padding + line if line else '' for line in s.split('\n'))


def main():
<<<<<<< HEAD
    with open(os.path.join('docs', 'CLI-Reference.md'), 'w') as f:
        print(INTRODUCTION, file=f)
        print(indent(Commands.help_text(True)), file=f)
=======
    parser = argparse.ArgumentParser()
    parser.add_argument('--docs', default='docs')
    args = parser.parse_args()

    with open(os.path.join(args.docs, 'CLI-Reference.md'), 'w') as f:
        print >> f, INTRODUCTION
        print >> f, indent(Commands.help_text(True))
>>>>>>> 7cc065bd


if __name__ == '__main__':
    main()<|MERGE_RESOLUTION|>--- conflicted
+++ resolved
@@ -19,19 +19,13 @@
 
 
 def main():
-<<<<<<< HEAD
-    with open(os.path.join('docs', 'CLI-Reference.md'), 'w') as f:
-        print(INTRODUCTION, file=f)
-        print(indent(Commands.help_text(True)), file=f)
-=======
     parser = argparse.ArgumentParser()
     parser.add_argument('--docs', default='docs')
     args = parser.parse_args()
 
     with open(os.path.join(args.docs, 'CLI-Reference.md'), 'w') as f:
-        print >> f, INTRODUCTION
-        print >> f, indent(Commands.help_text(True))
->>>>>>> 7cc065bd
+        print(INTRODUCTION, file=f)
+        print(indent(Commands.help_text(True)), file=f)
 
 
 if __name__ == '__main__':
