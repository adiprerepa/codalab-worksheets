import argparse
import os
import random
import re
import string
import time

from scripts.test_util import cleanup, run_command

"""
Script to create small and large sample worksheets in any instance to stress test the front end. The purpose of 
the small worksheet is to test all features CodaLab offers on the front end. The large worksheet is a much bigger 
version of the small worksheet and its purpose is to push the limit and stress test the frontend rendering capabilities.
"""


class SampleWorksheet:
    TAG = 'codalab-sample-worksheet'

    _WORKSHEET_FILE_PATH = '/tmp/sample-worksheet-temp.txt'
    _TEX_AND_MATH = (
        'The loss minimization framework is to cast learning as an optimization problem. We are estimating (fitting or '
        'learning) $\mathbf w$ using $ \mathcal{D}_\\text{train}$. A loss function $ \\text{Loss}(x, y, \mathbf w) $ '
        'quantifies how unhappy you would be if you used $\mathbf w$ to make a prediction on $x$ when the correct '
        'output is $y$. This is the object we want to minimize. Below is minimizing training loss across all training '
        'examples. Note that $ \\text{TrainLoss}(\mathbf w) $ is just the average of loss for all training examples.\n'
        '\n$$ \\text{TrainLoss}(\mathbf w) = \\frac{1}{| \mathcal{D}_{\\text{train}} |} \sum_{(x,y) \in \mathcal{D}'
        '_{\\text{train}}}\\text{Loss}(x, y, \mathbf w) \\ \n\min_{\mathbf w \in \mathbb{R}^d} \\text{TrainLoss}(\mathbf w)$$'
    )

    _NAME_REGEX = '[\s\S]{0,100}'
    _TEXT_REGEX = '[\s\S]{0,1000}'

    _FULL_UUID_REGEX = '0x[a-z0-9]{32}'
    _PARTIAL_UUID_REGEX = '0x[a-z0-9]{6}'
    """The list of bundle states is populated from :ref:`codalab.worker.bundle_state`."""
    _BUNDLE_STATE_REGEX = (
        '(uploading|created|staged|making|starting|preparing|running'
        '|finalizing|ready|failed|killed|worker_offline)'
    )
    _PERMISSION_REGEX = '(read|all|none)'

    _SIZE_REGEX = '[0-9.]{0,10}[tkgmb]{0,2}'
    _IMAGE_REGEX = '\[Image\]'
    _GRAPH_REGEX = '\[Graph\]'
    _SCHEMA_REGEX = '\[SchemaBlock\]'

    def __init__(self, cl, large=False, preview_mode=False):
        # For simplicity, reference a set number of entities for each section of the small and large worksheet.
        if large:
            self._description = 'large'
            self._entities_count = 100
        else:
            self._description = 'small'
            self._entities_count = 3
        self._cl = cl
        self._preview_mode = preview_mode
        self._worksheet_name = 'cl_{}_worksheet'.format(self._description)
        self._content = []

        # For testing, _expected_line holds the expected regex pattern for each line of the worksheet
        self._expected_lines = []

    def create(self):
        # Skip creating a sample worksheet if one already exists
        worksheet_uuids = run_command(
            [self._cl, 'wsearch', self._worksheet_name, '--uuid-only']
        ).split('\n')
        if re.match(SampleWorksheet._FULL_UUID_REGEX, worksheet_uuids[0]):
            print(
                'There is already an existing {} with UUID {}. Skipping creating a sample worksheet...'.format(
                    self._worksheet_name, worksheet_uuids[0]
                )
            )
            return

        print('Creating a {} worksheet...'.format(self._description))
        self._create_dependencies()
        self._add_introduction()
        self._add_worksheet_references()
        self._add_bundle_references()
        self._add_schemas()
        self._add_display_modes()
        self._add_search()
        self._add_invalid_directives()
        self._add_rendering_logic()
        self._create_sample_worksheet()
        print('Done.')

    def test_print(self):
        self._wait_for_bundles_to_finish()
        print('\n\nValidating output of cl print {}...'.format(self._worksheet_name))
        output_lines = run_command([self._cl, 'print', self._worksheet_name]).split('\n')
        has_error = False
        for i in range(len(self._expected_lines)):
            line = str(i + 1).zfill(5)
            if re.match(self._expected_lines[i], output_lines[i]):
                print('\x1b[1;34m{}| {}\x1b[0m'.format(line, output_lines[i]))
            else:
                has_error = True
                # Output mismatch message in red
                print(
                    '\033[91m{}| {} EXPECTED: {} \033[0m'.format(
                        line, output_lines[i], self._expected_lines[i]
                    )
                )

        assert not has_error
        print('Finished validating content of the sample worksheet...')
        print('Success.')

    def _create_dependencies(self):
        if self._preview_mode:
            # When in preview mode, search for existing bundles and worksheets instead of creating new ones
            random_worksheets = run_command(
                [self._cl, 'wsearch', '.limit=%d' % self._entities_count, '--uuid-only']
            ).split('\n')
            self._valid_worksheets = random_worksheets
            self._private_worksheets = random_worksheets
            random_bundles = run_command(
                [
                    self._cl,
                    'search',
                    'state=ready',
                    '.limit=%d' % self._entities_count,
                    '--uuid-only',
                ]
            ).split('\n')
            self._valid_bundles = random_bundles
            self._private_bundles = random_bundles
            return

        self._valid_worksheets = []
        self._private_worksheets = []
        self._valid_bundles = []
        self._private_bundles = []
        for _ in range(self._entities_count):
            # Create valid worksheets with a bundle each for the sample worksheet to reference
            id = self._random_id()
            name = 'valid_worksheet_%s' % id
            title = 'Other Worksheet %s' % id
            self._valid_worksheets.append(self._create_tagged_worksheet(name, title))
            uuid = run_command(
                [
                    self._cl,
                    'run',
                    '--request-memory',
                    '10m',
                    '--request-docker-image',
                    'python:3.6.10-slim-buster',
                    'echo codalab rules!',
                    '--tags=%s' % SampleWorksheet.TAG,
                ]
            )
            self._valid_bundles.append(uuid)
            # Create a valid private worksheet and a bundle each
            name = 'valid_private_worksheet_%s' % id
            title = 'Other Private Worksheet %s' % id
            uuid = self._create_tagged_worksheet(name, title)
            run_command([self._cl, 'wperm', uuid, 'public', 'none'])
            self._private_worksheets.append(uuid)
            uuid = run_command(
                [
                    self._cl,
                    'run',
                    '--request-memory',
                    '10m',
                    '--request-docker-image',
                    'python:3.6.10-slim-buster',
                    'echo private run',
                    '--tags=%s' % SampleWorksheet.TAG,
                ]
            )
            run_command([self._cl, 'perm', uuid, 'public', 'none'])
            self._private_bundles.append(uuid)

    def _wait_for_bundles_to_finish(self):
        if self._valid_bundles:
            for bundle in self._valid_bundles:
                run_command([self._cl, 'wait', bundle])
                print('Bundle {} is finished.'.format(bundle))

    def _create_sample_worksheet(self):
        # Write out the contents to a temporary file
        with open(SampleWorksheet._WORKSHEET_FILE_PATH, 'w') as file:
            file.write('\n'.join(self._content))

        # Create the main worksheet used for stress testing the frontend
        title = '{} Worksheet'.format(self._description[0].upper() + self._description[1:])
        self._create_tagged_worksheet(self._worksheet_name, title)

        # Replace the content of the current worksheet with the temporary file's content. Delete the temp file after.
        run_command([self._cl, 'wedit', '--file=' + SampleWorksheet._WORKSHEET_FILE_PATH])
        os.remove(SampleWorksheet._WORKSHEET_FILE_PATH)
        print('Deleted worksheet file at {}.'.format(SampleWorksheet._WORKSHEET_FILE_PATH))

    def _add_introduction(self):
        self._expected_lines.append(
            f'### Worksheet: https?:\/\/[a-z\-.\d:]*cl_small_worksheet\({SampleWorksheet._FULL_UUID_REGEX}\)'
        )
        self._expected_lines.append('### Title: (Small|Large) Worksheet')
        self._expected_lines.append(f'### Tags: {SampleWorksheet.TAG}')
        self._expected_lines.append(f'### Owner: {SampleWorksheet._NAME_REGEX}')
        self._expected_lines.append(
            f'### Permissions: public\({SampleWorksheet._PARTIAL_UUID_REGEX}\):{SampleWorksheet._PERMISSION_REGEX}'
        )

        self._add_header('Introduction')
        self._add_line('This is the **{}** sample worksheet.'.format(self._description), True)

    def _create_tagged_worksheet(self, name, title):
        uuid = run_command([self._cl, 'new', name])
        run_command([self._cl, 'work', name])
        run_command([self._cl, 'wedit', '--tag=%s' % SampleWorksheet.TAG, '--title=%s' % title])
        return uuid

    def _add_worksheet_references(self):
        self._add_header('Worksheet References')
        self._add_subheader('Valid Worksheet References')
        self._add_worksheets(self._valid_worksheets)
        self._add_subheader('Private Worksheet References')
        self._add_worksheets(self._private_worksheets)

    def _add_bundle_references(self):
        self._add_header('Bundle References')
        self._add_subheader('Valid Bundle References')
        self._add_bundles(self._valid_bundles)
        self._add_default_table_pattern(len(self._valid_bundles))
        self._add_subheader('Private Bundle References')
        self._add_bundles(self._private_bundles)
        self._add_default_table_pattern(len(self._private_bundles))

    def _add_schemas(self):
        self._add_header('Schemas')
        self._add_subheader('Valid Schema')
        self._add_line('% schema valid_schema')
        self._add_line('% add uuid uuid "[0:8]"')
        self._add_line('% add name')
        self._add_line('% add summary')
        self._add_line('% add metadata')
        self._add_line('% add permission')
        self._add_line('% add group_permissions')
        self._add_line('% display table valid_schema')
        self._add_blank_line_pattern()
        self._expected_lines.append(SampleWorksheet._SCHEMA_REGEX)
        self._add_bundles(self._valid_bundles)
        self._add_table_pattern(
            ['uuid', 'name', 'summary', 'metadata', 'permission', 'group_permissions'],
            len(self._valid_bundles),
        )

        self._add_description('Attempting to reference private bundles with a valid schema')
        self._add_line('% display table valid_schema')
        self._add_bundles(self._private_bundles)
        self._add_table_pattern(
            ['uuid', 'name', 'summary', 'metadata', 'permission', 'group_permissions'],
            len(self._private_bundles),
        )

        self._add_subheader('Post-Processor Schema')
        self._add_line('% schema post_processor_schema')
        self._add_line('% add "duration time" time duration')
        self._add_line('% add updated last_updated date')
        self._add_line('% add size data_size size')
        self._add_line('% add uuid uuid "[0:8]"')
        self._add_line('% display table post_processor_schema')
        self._add_blank_line_pattern()
        self._expected_lines.append(SampleWorksheet._SCHEMA_REGEX)
        self._add_bundles(self._valid_bundles)
        self._add_table_pattern(
            ['duration', 'time', 'updated', 'size', 'uuid'], len(self._valid_bundles)
        )

        self._add_subheader('Combine Schemas')
        self._add_line('% schema combined_schema')
        self._add_line('% addschema valid_schema')
        self._add_line('% addschema post_processor_schema')
        self._add_blank_line_pattern()
        self._expected_lines.append(SampleWorksheet._SCHEMA_REGEX)
        self._add_line('% display table combined_schema')
        self._add_bundles(self._valid_bundles)
        self._add_table_pattern(
            [
                'uuid',
                'name',
                'summary',
                'metadata',
                'permission',
                'group_permissions',
                'duration',
                'time',
                'updated',
                'size',
                'uuid',
            ],
            len(self._valid_bundles),
        )

        self._add_subheader('Invalid Schemas')
        self._add_description('Attempting to add a field before referencing a schema')
        self._add_line('% add name')
        self._add_blank_line_pattern()
        self._expected_lines.append(
            'Error in source line [\d]+: `add` must be preceded by `schema` directive'
        )

        self._add_description('Attempting to add a non-existing schema')
        self._add_line('% schema invalid_schema')
        self._add_line('% addschema nonexistent_schema')
        self._add_blank_line_pattern()
        self._expected_lines.append('Unexpected error while parsing line [\d]+')

        self._add_description('Attempting to create a schema with invalid functions')
        self._add_line('% schema invalid_functions_schema')
        self._add_line('% add time time duration2')
        self._add_line('% add updated last_updated date2')
        self._add_line('% add size data_size size2')
        self._add_blank_line_pattern()
        self._expected_lines.append(SampleWorksheet._SCHEMA_REGEX)
        self._add_line('% display table invalid_functions_schema')
        self._add_bundles(self._valid_bundles)
        self._add_table_pattern(['time', 'updated', 'size'], 0)
        for _ in range(len(self._valid_bundles)):
            self._expected_lines.append(
                '\s\s<invalid function: duration2>\s\s<invalid function: date2>\s\s<invalid function: size2>'
            )

    def _add_display_modes(self):
        self._add_header('Display Modes')
        self._add_subheader('Table')
        self._add_line('% display table valid_schema')
        self._add_bundles(self._valid_bundles)
        self._add_table_pattern(
            ['uuid', 'name', 'summary', 'metadata', 'permission', 'group_permissions'],
            len(self._valid_bundles),
        )

        self._add_subheader('Image')
        for uuid in self._search_bundles('.png'):
            self._add_line('% display image / width=500')
            self._add_bundle(uuid)
            self._add_blank_line_pattern()
            self._expected_lines.append(SampleWorksheet._IMAGE_REGEX)

        self._add_subheader('Record')
        self._add_line('% display record valid_schema')
        self._add_bundles(self._valid_bundles)
        self._add_records_pattern(
            ['uuid', 'name', 'summary', 'metadata', 'permission', 'group_permissions'],
            len(self._valid_bundles),
        )

        self._add_subheader('HTML')
        for uuid in self._search_bundles('.html'):
            self._add_line('% display html /')
            self._add_bundle(uuid)
            self._add_blank_line_pattern()
            self._expected_lines.append(SampleWorksheet._TEXT_REGEX)

        self._add_subheader('Graph')
        for uuid in self._search_bundles('.tsv'):
            self._add_line('% display graph /')
            self._add_bundle(uuid)
            self._add_blank_line_pattern()
            self._expected_lines.append(SampleWorksheet._GRAPH_REGEX)

    def _add_search(self):
        self._add_header('Search')
        self._add_subheader('Bundle Search')
        self._add_line('% search echo run .limit={}'.format(self._entities_count))
        self._add_default_table_pattern(self._entities_count)

        self._add_subheader('Partial UUID Matching')
        self._add_line('% search 0x .limit={}'.format(self._entities_count))
        self._add_default_table_pattern(self._entities_count)

        self._add_subheader('Worksheet Search')
        self._add_line('% wsearch worksheet .limit={}'.format(self._entities_count))
        self._add_worksheets_pattern(self._entities_count)

        self._add_subheader('More Examples')
        self._add_description('Search for total disk usage')
        self._add_line('Total Disk Usage:')
        self._add_line('% search size=.sum .format=size')
        self._expected_lines.extend(['Total Disk Usage:', SampleWorksheet._SIZE_REGEX])

        self._add_description('Search for my bundles')
        self._add_line('% search .mine .limit={}'.format(self._entities_count))
        self._add_default_table_pattern(self._entities_count)

        self._add_description('Search for the largest bundles')
        self._add_line('% search size=.sort- .limit={}'.format(self._entities_count))
        self._add_default_table_pattern(self._entities_count)

        self._add_description('Search for recently ready runs')
        self._add_line('% search state=ready .limit={} id=.sort-'.format(self._entities_count))
        self._add_default_table_pattern(self._entities_count)

        self._add_description('Search for worksheets (tag: {})'.format(SampleWorksheet.TAG))
        self._add_line(
            '% wsearch tag={} id=.sort- .limit={}'.format(SampleWorksheet.TAG, self._entities_count)
        )
        self._add_worksheets_pattern(self._entities_count)

        self._add_description('Search for recently created bundles')
        self._add_line('% schema recently_created_schema')
        self._add_line('% add name')
        self._add_line('% add owner owner_name')
        self._add_line('% add created created date')
        self._add_line('% display table recently_created_schema')
<<<<<<< HEAD
        self._add_line('% search created=.sort- .limit={}'.format(self._entities_count))
        self._add_blank_line_pattern()
        self._expected_lines.append(SampleWorksheet._SCHEMA_REGEX)
=======
        self._add_line('% search .mine .limit={}'.format(self._entities_count))
>>>>>>> ce7dd073
        self._add_table_pattern(['name', 'owner', 'created'], self._entities_count)

    def _add_invalid_directives(self):
        self._add_header('Invalid Directives')
        self._add_line('% hi')
        self._add_blank_line_pattern()
        self._expected_lines.append('Error in source line [\d]+: unknown directive `hi`')
        self._add_line('% hello')
        self._add_blank_line_pattern()
        self._expected_lines.append('Error in source line [\d]+: unknown directive `hello`')

    def _add_rendering_logic(self):
        self._add_header('Rendering')
        self._add_subheader('Markdown')
        self._add_line('Emphasis, aka italics, with *asterisks* or _underscores_.', True)
        self._add_line('Strong emphasis, aka bold, with **asterisks** or __underscores__.', True)
        self._add_line('Combined emphasis with **asterisks and _underscores_**.', True)
        self._add_line('Strikethrough uses two tildes. ~~Scratch this.~~', True)

        self._add_description('Below is an ordered list')
        self._add_line('1. First item', True)
        self._add_line('2. Second item', True)

        self._add_description('Below is an unordered list')
        self._add_line('* Unordered list can use asterisks', True)
        self._add_line('- Or minuses', True)
        self._add_line('+ Or pluses', True)

        self._add_description('Below is a table')
        self._add_line('| Tables        | Are           | Cool  |', True)
        self._add_line('| ------------- |:-------------:| -----:|', True)
        self._add_line('| col 3 is      | right-aligned | 1600 |', True)
        self._add_line('| col 2 is      | centered      |   12 |', True)
        self._add_line('| zebra stripes | are neat      |    1 |', True)

        self._add_subheader('Unicode Characters')
        self._add_line('En-Dash &ndash; &#150;', True)
        self._add_line('Em-Dash &mdash; &#151;', True)
        self._add_line('Minus Symbol &minus; &#8722;', True)

        self._add_subheader('Code Block')
        self._add_line('~~~ Python', True)
        self._add_line('def main():', True)
        self._add_line('\t# This is some Python code', True)
        self._add_line('\tprint("Hello")', True)
        self._add_line('~~~', True)

        self._add_subheader('Some Latex and Math')
        self._add_line('Source: [CS221](http://cs221.stanford.edu/)', True)
        for _ in range(self._entities_count):
            self._add_line(SampleWorksheet._TEX_AND_MATH)
            self._expected_lines.append(SampleWorksheet._TEXT_REGEX)

    # Helpers
    def _add_header(self, title):
        self._add_line('\n## %s' % title)
        self._add_blank_line_pattern()
        self._expected_lines.append('## %s' % re.escape(title))

    def _add_subheader(self, title):
        self._add_line('\n#### %s' % title)
        self._add_blank_line_pattern()
        self._expected_lines.append('#### %s' % re.escape(title))

    def _add_description(self, description):
        self._add_line('\n##### %s' % description)
        self._add_blank_line_pattern()
        self._expected_lines.append('##### %s' % re.escape(description))

    def _add_worksheets(self, worksheets):
        self._add_blank_line_pattern()
        for uuid in worksheets:
            self._add_line('{{%s}}' % uuid)
            self._expected_lines.append(f'\[Worksheet \S*\({SampleWorksheet._FULL_UUID_REGEX}\)\]')

    def _add_bundles(self, bundles):
        for uuid in bundles:
            self._add_bundle(uuid)

    def _add_bundle(self, uuid):
        self._add_line('{%s}' % uuid)

    def _add_line(self, line, add_pattern=False):
        # Add the line to the worksheet. If add_pattern is true, the regex form of the line will also be added
        # to the list of expected patterns for testing purposes.
        self._content.append(line)
        if add_pattern:
            self._expected_lines.append(re.escape(line))

    def _search_bundles(self, query):
        if self._preview_mode:
            # When in preview mode, just return the cached UUIDs of valid bundles instead of performing a new search
            return self._valid_bundles

        bundles = run_command(
            [
                self._cl,
                'search',
                query,
                '.limit=%d' % self._entities_count,
                'created=.sort-',
                '--uuid-only',
            ]
        )
        if not bundles:
            return []
        return bundles.split('\n')

    def _add_table_pattern(self, headers, row_count):
        def add_row_pattern(values):
            self._expected_lines.append('\s\s%s' % '\s*'.join(values))

        self._add_blank_line_pattern()
        add_row_pattern(headers)
        self._add_dash_pattern()
        row_patterns = [self._get_pattern(header) for header in headers]
        for _ in range(row_count):
            add_row_pattern(row_patterns)

    def _add_default_table_pattern(self, row_count):
        self._add_table_pattern(
            ['uuid\[0:8\]', 'name', 'summary', 'data_size', 'state', 'description'], row_count
        )

    def _add_records_pattern(self, headers, record_count):
        def format_record_entity(header):
            return '\s\s{}:\s*{}'.format(header, self._get_pattern(header))

        for _ in range(record_count):
            self._add_blank_line_pattern()
            self._add_dash_pattern()
            self._expected_lines.extend([format_record_entity(header) for header in headers])

    def _add_worksheets_pattern(self, worksheet_count):
        self._add_blank_line_pattern()
        for _ in range(worksheet_count):
            self._expected_lines.append(f'\[Worksheet \S*\({SampleWorksheet._FULL_UUID_REGEX}\)\]')

    def _add_dash_pattern(self):
        self._expected_lines.append('\s\s[-]*')

    def _add_blank_line_pattern(self):
        self._expected_lines.append('')

    def _get_pattern(self, header_type):
        if 'uuid' in header_type:
            return SampleWorksheet._PARTIAL_UUID_REGEX
        elif header_type == 'permission':
            return SampleWorksheet._PERMISSION_REGEX
        elif header_type == 'name':
            return SampleWorksheet._NAME_REGEX
        elif header_type == 'state':
            return SampleWorksheet._BUNDLE_STATE_REGEX
        else:
            return SampleWorksheet._TEXT_REGEX

    def _random_id(self):
        return ''.join(random.choice(string.ascii_lowercase + string.digits) for _ in range(32))


def main():
    if args.cleanup:
        cleanup(cl, SampleWorksheet.TAG)
        return
    print(args)

    ws = SampleWorksheet(cl, args.large, args.preview)
    start_time = time.time()
    ws.create()
    if args.test_print:
        ws.test_print()
    duration_seconds = time.time() - start_time
    print("--- Completion Time: {} minutes---".format(duration_seconds / 60))


if __name__ == '__main__':
    parser = argparse.ArgumentParser(
        description='Creates a sample worksheet in the specified CodaLab instance.'
    )
    parser.add_argument(
        '--cl-executable',
        type=str,
        help='Path to Codalab CLI executable (defaults to "cl")',
        default='cl',
    )
    parser.add_argument(
        '--preview',
        action='store_true',
        help='Whether to reference existing bundles and worksheets instead of creating new ones (defaults to false)',
    )
    parser.add_argument(
        '--large',
        action='store_true',
        help='Whether to create a large worksheet (defaults to false)',
    )
    parser.add_argument(
        '--cleanup',
        action='store_true',
        help='Whether to clean up bundles and worksheets created from previous sample worksheets (defaults to false)',
    )
    parser.add_argument(
        '--test-print',
        action='store_true',
        help='Whether to test the content of sample worksheet after it is created by running cl print (defaults to false)',
    )

    # Parse args and run this script
    args = parser.parse_args()
    cl = args.cl_executable
    main()<|MERGE_RESOLUTION|>--- conflicted
+++ resolved
@@ -408,13 +408,9 @@
         self._add_line('% add owner owner_name')
         self._add_line('% add created created date')
         self._add_line('% display table recently_created_schema')
-<<<<<<< HEAD
-        self._add_line('% search created=.sort- .limit={}'.format(self._entities_count))
+        self._add_line('% search .mine .limit={}'.format(self._entities_count))
         self._add_blank_line_pattern()
         self._expected_lines.append(SampleWorksheet._SCHEMA_REGEX)
-=======
-        self._add_line('% search .mine .limit={}'.format(self._entities_count))
->>>>>>> ce7dd073
         self._add_table_pattern(['name', 'owner', 'created'], self._entities_count)
 
     def _add_invalid_directives(self):
