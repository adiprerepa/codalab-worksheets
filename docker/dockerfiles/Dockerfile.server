--- conflicted
+++ resolved
@@ -20,13 +20,7 @@
     zip;
  
 
-<<<<<<< HEAD
-# Install dependencies
-RUN python3.6 -m pip install --upgrade pip mysqlclient
-=======
-RUN pip install --upgrade pip
-
->>>>>>> 32d82b21
+RUN python3.6 -m pip install --upgrade pip
 RUN mkdir /opt/codalab-worksheets
 WORKDIR /opt/codalab-worksheets
 
