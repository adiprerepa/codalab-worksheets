--- conflicted
+++ resolved
@@ -44,12 +44,8 @@
 COPY requirements.docs.txt requirements.docs.txt
 COPY requirements.dev.txt requirements.dev.txt
 COPY requirements-server.txt requirements-server.txt
-<<<<<<< HEAD
 RUN python3 -m pip install setuptools --upgrade
-RUN python3 -m pip install -r requirements-server.txt
-=======
 RUN python3 -m pip install --no-cache-dir -r requirements-server.txt
->>>>>>> 0d6fdf7d
 
 # Install code
 COPY alembic alembic
