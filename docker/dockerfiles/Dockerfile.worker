--- conflicted
+++ resolved
@@ -37,14 +37,9 @@
 
 # Install dependencies
 COPY requirements.txt requirements.txt
-<<<<<<< HEAD
 RUN python3.6 -m pip install --user --upgrade pip; \
     python3.6 -m pip install setuptools --upgrade; \
-    python3.6 -m pip install -r requirements.txt;
-=======
-RUN python3.6 -m pip install --user --no-cache-dir --upgrade pip; \
     python3.6 -m pip install --no-cache-dir -r requirements.txt;
->>>>>>> 0d6fdf7d
 
 # Install code
 COPY codalab/lib codalab/lib
