--- conflicted
+++ resolved
@@ -30,9 +30,7 @@
           key: pip-${{ hashFiles('requirements.dev.txt') }}
           restore-keys: |
             pip-
-<<<<<<< HEAD
-      - run: pip install -r requirements.dev.txt
-      - run: black . --check --diff
+      - run: ./pre-commit.sh && git diff --exit-code
   
   test_frontend:
     name: Test Frontend
@@ -49,9 +47,6 @@
         env:
           CI: true
 
-=======
-      - run: ./pre-commit.sh && git diff --exit-code
->>>>>>> 54c21ffa
   build:
     name: Build
     runs-on: ubuntu-latest
