[mypy-bottle,diffimg,fuse,psutil,boto3]
ignore_missing_imports = True

[mypy-argcomplete,argcomplete.completers]
ignore_missing_imports = True

[mypy-docker,docker.errors]
ignore_missing_imports = True

[mypy-marshmallow,marshmallow_jsonapi,marshmallow.fields]
ignore_missing_imports = True

[mypy-oauthlib,oauthlib.common,oauthlib.oauth2]
ignore_missing_imports = True

[mypy-selenium,selenium.webdriver,selenium.webdriver.common.by,selenium.webdriver.common.keys,selenium.webdriver.support,selenium.webdriver.support.wait]
ignore_missing_imports = True

[mypy-setuptools,setuptools.command.install]
ignore_missing_imports = True

[mypy-sqlalchemy,sqlalchemy.types,sqlalchemy.sql.schema,sqlalchemy.sql.expression,sqlalchemy.pool,sqlalchemy.engine.reflection]
ignore_missing_imports = True

[mypy-watchdog.observers,watchdog.events]
ignore_missing_imports = True

[mypy-webtest,webtest]
ignore_missing_imports = True

[mypy-freezegun,freezegun]
ignore_missing_imports = True

[flake8]
max-line-length = 200
exclude = venv/*,var/*

# Ignore completely:
# E203 - White space before ':', (conflicts with black)
# E731 - do not assign a lambda expression, use a def
#
# W503 - line break before binary operator, (conflicts with black)
# W605 - invalid escape sequence '\', (causes failures)

# Ignore on a per file basis:
# F401 - module imported but not used
# E501 - line too long, exceeds max-line-length

ignore = E203,E731,W503,W605
per-file-ignores =
<<<<<<< HEAD
  # We don't want to modify the docs format
  # E501: line too long
  scripts/gen-rest-docs.py: E501

[mypy-apache_beam,apache_beam.io.filesystem,apache_beam.io.filesystems]
ignore_missing_imports = True
=======
  #  Keep the unused imports as they are used to route the rest service
  codalab/server/rest_server.py: F401
  #  Modifying those texts in accordance with flake8 will change how the generated markdown look like
  ./scripts/gen-rest-docs.py: E501
>>>>>>> 1cd5fc71
<|MERGE_RESOLUTION|>--- conflicted
+++ resolved
@@ -48,16 +48,10 @@
 
 ignore = E203,E731,W503,W605
 per-file-ignores =
-<<<<<<< HEAD
-  # We don't want to modify the docs format
-  # E501: line too long
-  scripts/gen-rest-docs.py: E501
-
-[mypy-apache_beam,apache_beam.io.filesystem,apache_beam.io.filesystems]
-ignore_missing_imports = True
-=======
   #  Keep the unused imports as they are used to route the rest service
   codalab/server/rest_server.py: F401
   #  Modifying those texts in accordance with flake8 will change how the generated markdown look like
   ./scripts/gen-rest-docs.py: E501
->>>>>>> 1cd5fc71
+
+[mypy-apache_beam,apache_beam.io.filesystem,apache_beam.io.filesystems]
+ignore_missing_imports = True