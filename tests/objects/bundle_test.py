--- conflicted
+++ resolved
@@ -31,11 +31,7 @@
   command = 'my_command'
   data_hash = 'my_data_hash'
   state = 'my_state'
-<<<<<<< HEAD
-  worker_command = None
-=======
   #worker_command = None
->>>>>>> 978f4535
 
   def construct_mock_bundle(self):
     metadata = {
@@ -49,11 +45,7 @@
       state=self.state,
       metadata=metadata,
       dependencies=[],
-<<<<<<< HEAD
-      worker_command=self.worker_command,
-=======
       #worker_command=self.worker_command,
->>>>>>> 978f4535
     )
 
   def check_bundle(self, bundle, uuid=None):
