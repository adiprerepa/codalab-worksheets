--- conflicted
+++ resolved
@@ -114,15 +114,10 @@
         const row = ev.currentTarget;
         const { top, height } = row.getBoundingClientRect();
         const { clientY } = ev;
-<<<<<<< HEAD
         const onTop = (clientY >= top
                 && clientY <= top + SENSOR_HEIGHT);
         const onBotttom = (clientY >= top + height - SENSOR_HEIGHT
                 && clientY <= top + height);
-=======
-        const onTop = clientY >= top && clientY <= top + 8;
-        const onBotttom = clientY >= top + height - 8 && clientY <= top + height;
->>>>>>> bfbdc59c
         if (onTop) {
             this.setState({
                 showInsertButtons: -1,
@@ -162,7 +157,6 @@
             // This item isn't really a worksheet item.
             isWorkSheetItem = false;
         }
-        console.log('===>', item.mode, itemKeys);
 
         let aroundTextBlock = item.mode === 'markup_block';
         let textBlockId = aroundTextBlock ? item.ids[0] : null;
@@ -189,7 +183,6 @@
             }
         }
 
-<<<<<<< HEAD
 		return (
 			<div
 				className={ classes.container }
@@ -298,119 +291,6 @@
 	},
 	buttonsPanel: {
 		display: 'flex',
-=======
-        return (
-            <div
-                className={classes.container}
-                onMouseMove={this.showButtons}
-                onMouseLeave={() => {
-                    this.setState({
-                        showInsertButtons: 0,
-                    });
-                }}
-            >
-                {showInsertButtons === -1 && (
-                    <InsertButtons
-                        classes={classes}
-                        showNewUpload={() => {
-                            this.setState({ showNewUpload: -1 });
-                        }}
-                        showNewRun={() => {
-                            this.setState({ showNewRun: -1 });
-                        }}
-                        showNewText={() => {
-                            this.setState({ showNewText: -1 });
-                        }}
-                    />
-                )}
-                {showNewUpload === -1 && (
-                    <NewUpload
-                        after_sort_key={prevItemKeys.maxKey || itemKeys.minKey - 10}
-                        worksheetUUID={worksheetUUID}
-                        reloadWorksheet={reloadWorksheet}
-                        onClose={() => this.setState({ showNewUpload: 0 })}
-                    />
-                )}
-                {showNewRun === -1 && (
-                    <NewRun
-                        after_sort_key={prevItemKeys.maxKey || itemKeys.minKey - 10}
-                        ws={this.props.ws}
-                        onSubmit={() => this.setState({ showNewRun: 0 })}
-                    />
-                )}
-                {showNewText === -1 && (
-                    <TextEditorItem
-                        id={textBlockId}
-                        mode={aroundTextBlock ? 'edit' : 'create'}
-                        defaultValue={defaultText}
-                        showDefault={showDefault || -1}
-                        after_sort_key={prevItemKeys.maxKey || itemKeys.minKey - 10}
-                        worksheetUUID={worksheetUUID}
-                        reloadWorksheet={reloadWorksheet}
-                        closeEditor={() => {
-                            this.setState({ showNewText: 0 });
-                        }}
-                    />
-                )}
-                <div className={classes.main}>{children}</div>
-                {showNewUpload === 1 && (
-                    <NewUpload
-                        after_sort_key={itemKeys.maxKey}
-                        worksheetUUID={worksheetUUID}
-                        reloadWorksheet={reloadWorksheet}
-                        onClose={() => this.setState({ showNewUpload: 0 })}
-                    />
-                )}
-                {showNewRun === 1 && (
-                    <NewRun
-                        after_sort_key={itemKeys.maxKey}
-                        ws={this.props.ws}
-                        onSubmit={() => this.setState({ showNewRun: 0 })}
-                    />
-                )}
-                {showNewText === 1 && (
-                    <TextEditorItem
-                        id={textBlockId}
-                        mode={aroundTextBlock ? 'edit' : 'create'}
-                        defaultValue={defaultText}
-                        showDefault={showDefault || 1}
-                        after_sort_key={itemKeys.maxKey}
-                        worksheetUUID={worksheetUUID}
-                        reloadWorksheet={reloadWorksheet}
-                        closeEditor={() => {
-                            this.setState({ showNewText: 0 });
-                        }}
-                    />
-                )}
-                {showInsertButtons === 1 && (
-                    <InsertButtons
-                        classes={classes}
-                        showNewUpload={() => {
-                            this.setState({ showNewUpload: 1 });
-                        }}
-                        showNewRun={() => {
-                            this.setState({ showNewRun: 1 });
-                        }}
-                        showNewText={() => {
-                            this.setState({ showNewText: 1 });
-                        }}
-                    />
-                )}
-            </div>
-        );
-    }
-}
-
-const styles = (theme) => ({
-    container: {
-        position: 'relative',
-    },
-    main: {
-        zIndex: 10,
-    },
-    buttonsPanel: {
-        display: 'flex',
->>>>>>> bfbdc59c
         flexDirection: 'row',
         overflow: 'visible',
         justifyContent: 'center',
