import * as React from 'react';
import Immutable from 'seamless-immutable';
import $ from 'jquery';
import * as Mousetrap from '../../util/ws_mousetrap_fork';
import { buildTerminalCommand, getAfterSortKey, getIds } from '../../util/worksheet_utils';
import { ContextMenuEnum, ContextMenuMixin } from './ContextMenu';
import ContentsItem from './items/ContentsItem';
import GraphItem from './items/GraphItem';
import ImageItem from './items/ImageItem';
import MarkdownItem from './items/MarkdownItem';
import RecordItem from './items/RecordItem';
import TableItem from './items/TableItem';
import SchemaItem from './items/SchemaItem';
import WorksheetItem from './items/WorksheetItem';
import ItemWrapper from './items/ItemWrapper';
import PlaceholderItem from './items/PlaceholderItem';
import NewUpload from './NewUpload/NewUpload';

export const BLOCK_TO_COMPONENT = {
    markup_block: MarkdownItem,
    table_block: TableItem,
    contents_block: ContentsItem,
    subworksheets_block: WorksheetItem,
    record_block: RecordItem,
    image_block: ImageItem,
    graph_block: GraphItem,
    placeholder_block: PlaceholderItem,
};

// Create a worksheet item based on props and add it to worksheet_items.
// - item: information about the table to display
// - index: integer representing the index in the list of items
// - focused: whether this item has the focus
// - canEdit: whether we're allowed to edit this item
// - setFocus: call back to select this item
// - updateWorksheetSubFocusIndex: call back to notify parent of which row is selected (for tables)
const addWorksheetItems = function(props, worksheet_items, prevItem, afterItem) {
    var item = props.item;

    // Determine URL corresponding to item.
    var url = null;
    if (
        item.bundles_spec &&
        item.bundles_spec.bundle_infos[0] &&
        item.bundles_spec.bundle_infos[0].uuid
    )
        url = '/bundles/' + item.bundles_spec.bundle_infos[0].uuid;
    if (item.subworksheet_info) url = '/worksheets/' + item.subworksheet_info.uuid;

    props.key = props.ref = 'item' + props.focusIndex;
    props.url = url;
    props.prevItem = prevItem;
    props.itemHeight = (props.itemHeights || {})[props.ref] || 100;

<<<<<<< HEAD
    var constructor = {
        markup_block: MarkdownItem,
        table_block: TableItem,
        contents_block: ContentsItem,
        subworksheets_block: WorksheetItem,
        record_block: RecordItem,
        image_block: ImageItem,
        graph_block: GraphItem,
        schema_block: SchemaItem,
    }[item.mode];
=======
    props.after_sort_key = getAfterSortKey(props.item, props.subFocusIndex);
    props.ids = getIds(item);
    // showNewButtonsAfterEachBundleRow is set to true when we have a bundle table, because in this case,
    // we must show the new upload / new run buttons after each row in the table (in the BundleRow component)
    // as opposed to at the end of the table (in ItemWrapper).
    props.showNewButtonsAfterEachBundleRow =
        props.item.mode === 'table_block' && !props.item.loadedFromPlaceholder;
    const constructor = BLOCK_TO_COMPONENT[item.mode];
>>>>>>> 67883347

    let elem;
    if (constructor) {
        elem = React.createElement(constructor, props);
    } else {
        elem = React.createElement(
            'div',
            null,
            React.createElement(
                'strong',
                null,
                'Internal error unsupported block mode:',
                item.mode,
            ),
        );
    }
    worksheet_items.push(
        <ItemWrapper
            prevItem={prevItem}
            item={item}
            afterItem={afterItem}
            ws={props.ws}
            worksheetUUID={props.worksheetUUID}
            reloadWorksheet={props.reloadWorksheet}
            showNewRun={
                !props.showNewButtonsAfterEachBundleRow &&
                props.focusedForButtons &&
                props.showNewRun
            }
            showNewText={
                !props.showNewButtonsAfterEachBundleRow &&
                props.focusedForButtons &&
                props.showNewText
            }
            onHideNewRun={props.onHideNewRun}
            onHideNewText={props.onHideNewText}
            saveAndUpdateWorksheet={props.saveAndUpdateWorksheet}
            key={props.key}
            subFocusIndex={props.subFocusIndex}
            after_sort_key={props.after_sort_key}
            ids={props.ids}
        >
            {elem}
        </ItemWrapper>,
    );
};

class WorksheetItemList extends React.Component {
    /** Constructor. */
    constructor(props) {
        super(props);
        this.state = Immutable({
            newUploadKey: Math.random() + '',
        });
    }

    static displayName = 'WorksheetItemList';

    componentDidUpdate() {
        var info = this.props.ws.info;
        if (!info || !info.blocks.length) {
            $('.empty-worksheet').fadeIn('fast');
        }
    }

    capture_keys() {
        // Move focus to the top
        Mousetrap.bind(
            ['g g'],
            function() {
                $('body')
                    .stop(true)
                    .animate({ scrollTop: 0 }, 'fast');
                this.props.setFocus(0, 0);
            }.bind(this),
            'keydown',
        );

        // Move focus to the bottom
        Mousetrap.bind(
            ['shift+g'],
            function() {
                this.props.setFocus(this.props.ws.info.blocks.length - 1, 'end');
                $('html, body').animate({ scrollTop: $(document).height() }, 'fast');
            }.bind(this),
            'keydown',
        );
    }

    bundleUuidToIndex() {
        // bundle uuid -> an array of [index, subIndex], corresponding to positions where the bundle occurs
        // E.g. 0x47bda9 -> [[0, 1], [2, 3]], which means bundle 0x47bda9 appears twice in the current worksheet
        var uuidToIndex = {};
        var info = this.props.ws.info;
        if (info && info.blocks.length > 0) {
            var items = info.blocks;
            for (var index = 0; index < items.length; index++) {
                if (items[index].bundles_spec) {
                    for (
                        var subIndex = 0;
                        subIndex < items[index].bundles_spec.bundle_infos.length;
                        subIndex++
                    ) {
                        var bundle_info = items[index].bundles_spec.bundle_infos[subIndex];
                        if (!(bundle_info.uuid in uuidToIndex)) uuidToIndex[bundle_info.uuid] = [];
                        uuidToIndex[bundle_info.uuid].push([index, subIndex]);
                    }
                }
            }
        }
        return uuidToIndex;
    }

    handleContextMenuSelection = (uuid, focusIndex, subFocusIndex, option) => {
        var type = option[0];
        var args = option[1];
        args.push(uuid);
        if (type === ContextMenuEnum.command.ADD_BUNDLE_TO_HOMEWORKSHEET) {
            args.push('/');
        } else if (type === ContextMenuEnum.command.DETACH_BUNDLE) {
            var uuidToIndex = this.bundleUuidToIndex();
            if (uuidToIndex[uuid].length > 1) {
                // if a bundle appears more than once in the current worksheet, take the last one
                for (var i = uuidToIndex[uuid].length - 1; i >= 0; i--) {
                    var indices = uuidToIndex[uuid][i];
                    if (indices[0] === focusIndex && indices[1] === subFocusIndex) break;
                }
                // index counting from the end
                args.push('-n', uuidToIndex[uuid].length - i);
            }
        }
        $('#command_line')
            .terminal()
            .exec(buildTerminalCommand(args));
    };

    handleContextMenu = (uuid, focusIndex, subFocusIndex, isRunBundle, e) => {
        e.preventDefault();
        this.props.setFocus(focusIndex, subFocusIndex, false);
        var bundleType = isRunBundle ? ContextMenuEnum.type.RUN : ContextMenuEnum.type.BUNDLE;
        ContextMenuMixin.openContextMenu(
            bundleType,
            this.handleContextMenuSelection.bind(undefined, uuid, focusIndex, subFocusIndex),
        );
    };

    handleClickForDeselect = (event) => {
        //Deselect if clicking between worksheet row items
        if (event.target === event.currentTarget) {
            this.props.setFocus(-1, 0, false);
        }
    };

    render() {
        if (this.props.active) this.capture_keys(); // each item capture keys are handled dynamically after this call

        // Create items
        var items_display;
        var info = this.props.ws.info;
        if (info && info.blocks.length === 0) {
            // Create a "dummy" item at the beginning so that only empty text can be added.
            info.blocks = [
                {
                    isDummyItem: true,
                    text: '',
                    mode: 'markup_block',
                    sort_keys: [-1],
                    ids: [null],
                    is_refined: true,
                },
            ];
        }
        let focusedForButtonsItem;
        if (info && info.blocks.length > 0) {
            var worksheet_items = [];
            info.blocks.forEach(
                function(item, index) {
                    const focused = index === this.props.focusIndex;

                    // focusedForButtons determines whether clicking on Cell/Upload/Run will
                    // apply to this cell. If nothing is focused (focusIndex = -1),
                    // append to the end by default.
                    const focusedForButtons =
                        focused ||
                        (this.props.focusIndex === -1 && index === info.blocks.length - 1);

                    if (focusedForButtons) {
                        focusedForButtonsItem = item;
                    }
                    var props = {
                        worksheetUUID: info.uuid,
                        item: item,
                        version: this.props.version,
                        active: this.props.active,
                        focused,
                        focusedForButtons,
                        canEdit: this.props.canEdit,
                        focusIndex: index,
                        subFocusIndex: this.props.subFocusIndex,
                        setFocus: this.props.setFocus,
                        focusActionBar: this.props.focusActionBar,
                        openWorksheet: this.props.openWorksheet,
                        handleContextMenu: this.handleContextMenu,
                        reloadWorksheet: this.props.reloadWorksheet,
                        ws: this.props.ws,
                        showNewRun: this.props.showNewRun,
                        showNewText: this.props.showNewText,
                        showNewRerun: this.props.showNewRerun,
                        onHideNewRun: this.props.onHideNewRun,
                        onHideNewText: this.props.onHideNewText,
                        onHideNewRerun: this.props.onHideNewRerun,
                        handleCheckBundle: this.props.handleCheckBundle,
                        confirmBundleRowAction: this.props.confirmBundleRowAction,
                        setDeleteItemCallback: this.props.setDeleteItemCallback,
                        editPermission: info && info.edit_permission,
                        addCopyBundleRowsCallback: this.props.addCopyBundleRowsCallback,
                        itemID: index,
                        saveAndUpdateWorksheet: this.props.saveAndUpdateWorksheet,
                        onAsyncItemLoad: (item) => this.props.onAsyncItemLoad(index, item),
                        itemHeights: this.props.itemHeights,
                    };
                    addWorksheetItems(
                        props,
                        worksheet_items,
                        index > 0 ? info.blocks[index - 1] : null,
                        index < info.blocks.length - 1 ? info.blocks[index + 1] : null,
                    );
                }.bind(this),
            );
            items_display = (
                <>
                    {worksheet_items}
                    <NewUpload
                        key={this.state.newUploadKey}
                        after_sort_key={getAfterSortKey(
                            focusedForButtonsItem,
                            this.props.subFocusIndex,
                        )}
                        worksheetUUID={info.uuid}
                        reloadWorksheet={this.props.reloadWorksheet}
                        // Reset newUploadKey so that NewUpload gets re-rendered. This way,
                        // it is possible to upload the same file multiple times in a row
                        // (otherwise, chrome will not call onchange on a file input when
                        // the file hasn't changed)
                        onUploadFinish={(e) => this.setState({ newUploadKey: Math.random() + '' })}
                    />
                </>
            );
        } else {
            items_display = null;
        }
        if (info && info.error)
            items_display = <p className='alert-danger'>Error in worksheet: {info.error}</p>;
        return (
            <div id='worksheet_items' onClick={this.handleClickForDeselect}>
                {items_display}
            </div>
        );
    }
}

export default WorksheetItemList;<|MERGE_RESOLUTION|>--- conflicted
+++ resolved
@@ -25,6 +25,7 @@
     image_block: ImageItem,
     graph_block: GraphItem,
     placeholder_block: PlaceholderItem,
+    schema_block: SchemaItem,
 };
 
 // Create a worksheet item based on props and add it to worksheet_items.
@@ -52,18 +53,6 @@
     props.prevItem = prevItem;
     props.itemHeight = (props.itemHeights || {})[props.ref] || 100;
 
-<<<<<<< HEAD
-    var constructor = {
-        markup_block: MarkdownItem,
-        table_block: TableItem,
-        contents_block: ContentsItem,
-        subworksheets_block: WorksheetItem,
-        record_block: RecordItem,
-        image_block: ImageItem,
-        graph_block: GraphItem,
-        schema_block: SchemaItem,
-    }[item.mode];
-=======
     props.after_sort_key = getAfterSortKey(props.item, props.subFocusIndex);
     props.ids = getIds(item);
     // showNewButtonsAfterEachBundleRow is set to true when we have a bundle table, because in this case,
@@ -72,7 +61,6 @@
     props.showNewButtonsAfterEachBundleRow =
         props.item.mode === 'table_block' && !props.item.loadedFromPlaceholder;
     const constructor = BLOCK_TO_COMPONENT[item.mode];
->>>>>>> 67883347
 
     let elem;
     if (constructor) {
