# -*- coding: utf-8 -*-
"""
Tests all the CLI functionality end-to-end.

Tests will operate on temporary worksheets created during testing.  In theory,
it should not mutate preexisting data on your instance, but this is not
guaranteed, and you should run this command in an unimportant CodaLab account.

For full coverage of testing, be sure to run this over a remote connection (i.e.
while connected to localhost::) in addition to local testing, in order to test
the full RPC pipeline, and also as a non-root user, to hammer out unanticipated
permission issues.

Things not tested:
- Interactive modes (cl edit, cl wedit)
- Permissions
"""

from collections import namedtuple, OrderedDict
from contextlib import contextmanager

import argparse
import json
import os
import random
import re
import shutil
import subprocess
import sys
import time
import traceback


global cl
# Directory where this script lives.
base_path = os.path.dirname(os.path.abspath(__file__))
crazy_name = 'crazy (ain\'t it)'
CodaLabInstance = namedtuple('CodaLabInstance', 'host home username password')


def test_path(name):
    """Return the path to the test file ``name``."""
    return os.path.join(base_path, 'tests', 'files', name)


# Note: when we talk about contents, we always apply rstrip() even if it's a
# binary file.  This is fine as long as we're consistent about doing rstrip()
# everywhere to test for equality.


def test_path_contents(name, binary=False):
    return path_contents(test_path(name), binary=binary)


def path_contents(path, binary=False):
    with open(path, "rb") as file:
        if binary:
            return file.read().rstrip()
        return file.read().decode().rstrip()


def temp_path(suffix, tmp=False):
    root = '/tmp' if tmp else base_path
    return os.path.join(root, random_name() + suffix)


def random_name():
    return 'temp-test-cli-' + str(random.randint(0, 1000000))


def current_worksheet():
    """
    Returns the full worksheet spec of the current worksheet.

    Does so by parsing the output of `cl work`:
        Switched to worksheet http://localhost:2800/worksheets/0x87a7a7ffe29d4d72be9b23c745adc120 (home-codalab).
    """
    m = re.search('(http.*?)/worksheets/(.*?) \((.*?)\)', run_command([cl, 'work']))
    assert m is not None
    worksheet_host, worksheet_uuid, worksheet_name = m.group(1), m.group(2), m.group(3)
    return worksheet_host + "::" + worksheet_name


def current_user():
    """
    Return the uuid and username of the current user in a tuple
    Does so by parsing the output of `cl uinfo` which by default returns the info
    of the current user
    """
    user_id = run_command([cl, 'uinfo', '-f', 'id'])
    user_name = run_command([cl, 'uinfo', '-f', 'user_name'])
    return user_id, user_name


def get_uuid(line):
    """
    Returns the uuid from a line where the uuid is between parentheses
    """
    m = re.search(".*\((0x[a-z0-9]+)\)", line)
    assert m is not None
    return m.group(1)


def sanitize(string, max_chars=256):
    """Sanitize and truncate output so it can be printed on the command line.
    Bytes are converted to strings, and all strings are converted to ASCII.
    """
    if type(string) is bytes:
        string = "{}".format(string)
    string = string.encode('ascii', errors='replace').decode()
    if len(string) > max_chars:
        string = string[:max_chars] + ' (...more...)'
    return string


<<<<<<< HEAD
def run_command(
    args, expected_exit_code=0, max_output_chars=256, env=None, include_stderr=False, binary=False
):
    print(">>", *[a.encode('ascii', errors='replace') for a in args], sep=" ")
=======
def run_command(args, expected_exit_code=0, max_output_chars=256, env=None, include_stderr=False):
    for a in args:
        assert isinstance(a, str)
    # Travis only prints ASCII
    print('>> %s' % " ".join([a.decode("utf-8").encode("ascii", errors='replace') for a in args]))
    sys.stdout.flush()
>>>>>>> c456cdb0

    try:
        kwargs = dict(env=env)
        if not binary:
            kwargs = dict(kwargs, encoding="utf-8")
        if include_stderr:
            kwargs = dict(kwargs, stderr=subprocess.STDOUT)
        output = (
            subprocess.check_output(args, **kwargs)
            if binary
            else subprocess.check_output([a.encode('utf-8') for a in args], **kwargs)
        )
        exitcode = 0
    except subprocess.CalledProcessError as e:
        output = e.output
        exitcode = e.returncode
    except Exception as e:
        output = traceback.format_exc()
        exitcode = 'test-cli exception'
    if exitcode != expected_exit_code:
        colorize = Colorizer.red
    else:
        colorize = Colorizer.cyan
    print(colorize(" (exit code %s, expected %s)" % (exitcode, expected_exit_code)))
    sys.stdout.flush()
    print(sanitize(output, max_output_chars))
    sys.stdout.flush()
    assert expected_exit_code == exitcode, 'Exit codes don\'t match'
    return output.rstrip()


def get_info(uuid, key):
    return run_command([cl, 'info', '-f', key, uuid])


def wait_until_running(uuid, timeout_seconds=100):
    start_time = time.time()
    while True:
        if time.time() - start_time > 100:
            raise AssertionError('timeout while waiting for %s to run' % uuid)
        state = get_info(uuid, 'state')
        # Break when running or one of the final states
        if state in {'running', 'ready', 'failed'}:
            assert state == 'running', "waiting for 'running' state, but got '%s'" % state
            return
        time.sleep(0.5)


def wait_for_contents(uuid, substring, timeout_seconds=100):
    start_time = time.time()
    while True:
        if time.time() - start_time > 100:
            raise AssertionError('timeout while waiting for %s to run' % uuid)
        try:
            out = run_command([cl, 'cat', uuid])
        except AssertionError:
            time.sleep(0.5)
            continue
        if substring in out:
            return True
        time.sleep(0.5)


def wait(uuid, expected_exit_code=0):
    run_command([cl, 'wait', uuid], expected_exit_code)


def check_equals(true_value, pred_value):
    assert true_value == pred_value, "expected '%s', but got '%s'" % (true_value, pred_value)
    return pred_value


def check_contains(true_value, pred_value):
    if isinstance(true_value, list):
        for v in true_value:
            check_contains(v, pred_value)
    else:
        assert true_value in pred_value or re.search(
            true_value, pred_value
        ), "expected something that contains '%s', but got '%s'" % (true_value, pred_value)
    return pred_value


def check_num_lines(true_value, pred_value):
    num_lines = len(pred_value.split('\n'))
    assert num_lines == true_value, "expected %d lines, but got %s" % (true_value, num_lines)
    return pred_value


def wait_until_substring(fp, substr):
    """
    Block until we see substr appear in the given file fp.
    """
    while True:
        line = fp.readline()
        if substr in line:
            return


class Colorizer(object):
    RED = "\033[31;1m"
    GREEN = "\033[32;1m"
    YELLOW = "\033[33;1m"
    CYAN = "\033[36;1m"
    RESET = "\033[0m"
    NEWLINE = "\n"

    @classmethod
    def _colorize(cls, string, color):
        return getattr(cls, color) + string + cls.RESET + cls.NEWLINE

    @classmethod
    def red(cls, string):
        return cls._colorize(string, "RED")

    @classmethod
    def green(cls, string):
        return cls._colorize(string, "GREEN")

    @classmethod
    def yellow(cls, string):
        return cls._colorize(string, "YELLOW")

    @classmethod
    def cyan(cls, string):
        return cls._colorize(string, "CYAN")


# TODO: get rid of this and set up the rest-servers outside test_cli.py and
# pass them as parameters into here.  Otherwise, there are circular
# dependencies with calling codalab_service.py.
@contextmanager
def temp_instance():
    """
    Usage:
        with temp_instance() as remote:
            run_command([cl, 'work', remote.home])
            ... do more stuff with new temp instance ...
    """
    print('Setting up a temporary CodaLab instance')
    # Dockerized instance
    original_worksheet = current_worksheet()

    def get_free_ports(num_ports):
        import socket

        socks = [socket.socket(socket.AF_INET, socket.SOCK_STREAM) for i in range(num_ports)]
        ports = []
        for s in socks:
            s.bind(("", 0))
        ports = [str(s.getsockname()[1]) for s in socks]
        for s in socks:
            s.close()
        return ports

    rest_port, http_port, mysql_port = get_free_ports(3)
    temp_instance_name = random_name()
    try:
        subprocess.check_output(
            ' '.join(
                [
                    './codalab_service.py',
                    'start',
                    '--instance-name %s' % temp_instance_name,
                    '--rest-port %s' % rest_port,
                    '--http-port %s' % http_port,
                    '--mysql-port %s' % mysql_port,
                    '--version %s' % cl_version,
                ]
            ),
            shell=True,
        )
    except subprocess.CalledProcessError as ex:
        print("Temp instance exception: %s" % ex.output)
        raise
    # Switch to new host and log in to cache auth token
    remote_host = 'http://localhost:%s' % rest_port
    remote_worksheet = '%s::' % remote_host
    run_command([cl, 'logout', remote_worksheet[:-2]])

    env = {'CODALAB_USERNAME': 'codalab', 'CODALAB_PASSWORD': 'codalab'}
    run_command([cl, 'work', remote_worksheet], env=env)

    yield CodaLabInstance(
        remote_host, remote_worksheet, env['CODALAB_USERNAME'], env['CODALAB_PASSWORD']
    )

    subprocess.check_call(
        ' '.join(['./codalab_service.py', 'down', '--instance-name temp-%s' % temp_instance_name]),
        shell=True,
    )

    run_command([cl, 'work', original_worksheet])


class ModuleContext(object):
    """ModuleContext objects manage the context of a test module.

    Instances of ModuleContext are meant to be used with the Python
    'with' statement (PEP 343).

    For documentation on with statement context managers:
    https://docs.python.org/2/reference/datamodel.html#with-statement-context-managers
    """

    def __init__(self, instance):
        # These are the temporary worksheets and bundles that need to be
        # cleaned up at the end of the test.
        self.instance = instance
        self.worksheets = []
        self.bundles = []
        self.groups = []
        self.error = None

    def __enter__(self):
        """Prepares clean environment for test module."""
        print(Colorizer.yellow("[*][*] SWITCHING TO TEMPORARY WORKSHEET"))

        self.original_environ = os.environ.copy()
        self.original_worksheet = run_command([cl, 'work', '-u'])
        temp_worksheet = run_command([cl, 'new', random_name()])
        self.worksheets.append(temp_worksheet)
        run_command([cl, 'work', temp_worksheet])

        print(Colorizer.yellow("[*][*] BEGIN TEST"))

        return self

    def __exit__(self, exc_type, exc_value, tb):
        """Tears down temporary environment for test module."""
        # Check for and handle exceptions if any
        if exc_type is not None:
            self.error = (exc_type, exc_value, tb)
            if exc_type is AssertionError:
                print(Colorizer.red("[!] ERROR: %s" % str(exc_value)))
            elif exc_type is KeyboardInterrupt:
                print(Colorizer.yellow("[!] Caught interrupt! Quitting after cleanup."))
            else:
                print(Colorizer.red("[!] ERROR: Test raised an exception!"))
                traceback.print_exception(exc_type, exc_value, tb)
        else:
            print(Colorizer.green("[*] TEST PASSED"))

        # Clean up and restore original worksheet
        print(Colorizer.yellow("[*][*] CLEANING UP"))
        os.environ.clear()
        os.environ.update(self.original_environ)

        run_command([cl, 'work', self.original_worksheet])
        for worksheet in self.worksheets:
            self.bundles.extend(run_command([cl, 'ls', '-w', worksheet, '-u']).split())
            run_command([cl, 'wrm', '--force', worksheet])

        # Delete all bundles (kill and dedup first)
        if len(self.bundles) > 0:
            for bundle in set(self.bundles):
                try:
                    if run_command([cl, 'info', '-f', 'state', bundle]) not in ('ready', 'failed'):
                        run_command([cl, 'kill', bundle])
                        run_command([cl, 'wait', bundle])
                except AssertionError:
                    print('CAUGHT')
                    pass
                run_command([cl, 'rm', '--force', bundle])

        # Delete all groups (dedup first)
        if len(self.groups) > 0:
            run_command([cl, 'grm'] + list(set(self.groups)))

        # Reraise only KeyboardInterrupt
        if exc_type is KeyboardInterrupt:
            return False
        else:
            return True

    def collect_worksheet(self, uuid):
        """Mark a worksheet for cleanup on exit."""
        self.worksheets.append(uuid)

    def collect_bundle(self, uuid):
        """Mark a bundle for cleanup on exit."""
        self.bundles.append(uuid)

    def collect_group(self, uuid):
        """Mark a group for cleanup on exit."""
        self.groups.append(uuid)


class TestModule(object):
    """Instances of TestModule each encapsulate a test module and its metadata.

    The class itself also maintains a registry of the existing modules, providing
    a decorator to register new modules and a class method to run modules by name.
    """

    modules = OrderedDict()

    def __init__(self, name, func, description, default):
        self.name = name
        self.func = func
        self.description = description
        self.default = default

    @classmethod
    def register(cls, name, default=True):
        """Returns a decorator to register new test modules.

        The decorator will add a given function as test modules to the registry
        under the name provided here. The function's docstring (PEP 257) will
        be used as the prose description of the test module.

        :param name: name of the test module
        :param default: True to include in the 'default' module set
        """

        def add_module(func):
            cls.modules[name] = TestModule(name, func, func.__doc__, default)

        return add_module

    @classmethod
    def all_modules(cls):
        return list(cls.modules.values())

    @classmethod
    def default_modules(cls):
        return [m for m in cls.modules.values() if m.default]

    @classmethod
    def run(cls, tests, instance):
        """Run the modules named in tests againts instance.

        tests should be a list of strings, each of which is either 'all',
        'default', or the name of an existing test module.

        instance should be a codalab instance to connect to like:
            - main
            - localhost
            - http://server-domain:2900
        """
        # Might prompt user for password
        subprocess.call([cl, 'work', '%s::' % instance])

        # Build list of modules to run based on tests
        modules_to_run = []
        for name in tests:
            if name == 'all':
                modules_to_run.extend(cls.all_modules())
            elif name == 'default':
                modules_to_run.extend(cls.default_modules())
            elif name in cls.modules:
                modules_to_run.append(cls.modules[name])
            else:
                print(Colorizer.yellow("[!] Could not find module %s" % name))
                print(
                    (Colorizer.yellow("[*] Modules: all %s" % " ".join(list(cls.modules.keys()))))
                )
                sys.exit(1)

        print(
            (
                Colorizer.yellow(
                    "[*][*] Running modules %s" % " ".join([m.name for m in modules_to_run])
                )
            )
        )

        # Run modules, continuing onto the next test module regardless of
        # failure
        failed = []
        for module in modules_to_run:
            print(Colorizer.yellow("[*][*] BEGIN MODULE: %s" % module.name))
            if module.description is not None:
                print(Colorizer.yellow("[*][*] DESCRIPTION: %s" % module.description))

            with ModuleContext(instance) as ctx:
                module.func(ctx)

            if ctx.error:
                failed.append(module.name)

        # Provide a (currently very rudimentary) summary
        print(Colorizer.yellow("[*][*][*] SUMMARY"))
        if failed:
            print(Colorizer.red("[!][!] Tests failed: %s" % ", ".join(failed)))
            return False
        else:
            print(Colorizer.green("[*][*] All tests passed!"))
            return True


############################################################


@TestModule.register('unittest')
def test(ctx):
    """Run nose unit tests (exclude this file)."""
    run_command(['nosetests', '-e', 'test_cli.py'])


@TestModule.register('gen-rest-docs')
def test(ctx):
    """Generate REST API docs."""
    run_command(['python3.6', os.path.join(base_path, 'scripts/gen-rest-docs.py')])


@TestModule.register('gen-cli-docs')
def test(ctx):
    """Generate CLI docs."""
    run_command(['python3.6', os.path.join(base_path, 'scripts/gen-cli-docs.py')])


@TestModule.register('gen-readthedocs')
def test(ctx):
    """Generate the readthedocs site."""
    # Make sure there are no extraneous things.
    # mkdocs doesn't return exit code 1 for some warnings.
    check_num_lines(2, run_command(['mkdocs', 'build'], include_stderr=True))


@TestModule.register('basic')
def test(ctx):
    # upload
    uuid = run_command(
        [cl, 'upload', test_path('a.txt'), '--description', 'hello', '--tags', 'a', 'b']
    )
    check_equals('a.txt', get_info(uuid, 'name'))
    check_equals('hello', get_info(uuid, 'description'))
    check_contains(['a', 'b'], get_info(uuid, 'tags'))
    check_equals('ready', get_info(uuid, 'state'))
    check_equals('ready\thello', get_info(uuid, 'state,description'))

    # edit
    run_command([cl, 'edit', uuid, '--name', 'a2.txt', '--tags', 'c', 'd', 'e'])
    check_equals('a2.txt', get_info(uuid, 'name'))
    check_contains(['c', 'd', 'e'], get_info(uuid, 'tags'))

    # cat, info
    check_equals(test_path_contents('a.txt'), run_command([cl, 'cat', uuid]))
    check_contains(['bundle_type', 'uuid', 'owner', 'created'], run_command([cl, 'info', uuid]))
    check_contains('license', run_command([cl, 'info', '--raw', uuid]))
    check_contains(['host_worksheets', 'contents'], run_command([cl, 'info', '--verbose', uuid]))
    # test interpret_file_genpath
    check_equals(' '.join(test_path_contents('a.txt').splitlines(False)), get_info(uuid, '/'))

    # rm
    run_command([cl, 'rm', '--dry-run', uuid])
    check_contains('0x', get_info(uuid, 'data_hash'))
    run_command([cl, 'rm', '--data-only', uuid])
    check_equals('None', get_info(uuid, 'data_hash'))
    run_command([cl, 'rm', uuid])

    # run and check the data_hash
    uuid = run_command([cl, 'run', 'echo hello'])
    print('Waiting echo hello with uuid %s' % uuid)
    wait(uuid)
    #    run_command([cl, 'wait', uuid])
    check_contains('0x', get_info(uuid, 'data_hash'))


@TestModule.register('upload1')
def test(ctx):
    # Upload contents
    uuid = run_command([cl, 'upload', '-c', 'hello'])
    check_equals('hello', run_command([cl, 'cat', uuid]))

    # Upload binary file
    uuid = run_command([cl, 'upload', test_path('echo')])
    check_equals(
        test_path_contents('echo', binary=True), run_command([cl, 'cat', uuid], binary=True)
    )

    # Upload file with crazy name
    uuid = run_command([cl, 'upload', test_path(crazy_name)])
    check_equals(test_path_contents(crazy_name), run_command([cl, 'cat', uuid]))

    # Upload directory with a symlink
    uuid = run_command([cl, 'upload', test_path('')])
    check_equals(' -> /etc/passwd', run_command([cl, 'cat', uuid + '/passwd']))

    # Upload symlink without following it.
    uuid = run_command([cl, 'upload', test_path('a-symlink.txt')], 1)

    # Upload symlink, follow link
    uuid = run_command([cl, 'upload', test_path('a-symlink.txt'), '--follow-symlinks'])
    check_equals(test_path_contents('a-symlink.txt'), run_command([cl, 'cat', uuid]))
    run_command([cl, 'cat', uuid])  # Should have the full contents

    # Upload broken symlink (should not be possible)
    uuid = run_command([cl, 'upload', test_path('broken-symlink'), '--follow-symlinks'], 1)

    # Upload directory with excluded files
    uuid = run_command([cl, 'upload', test_path('dir1'), '--exclude-patterns', 'f*'])
    check_num_lines(
        2 + 2, run_command([cl, 'cat', uuid])
    )  # 2 header lines, Only two files left after excluding and extracting.

    # Upload multiple files with excluded files
    uuid = run_command(
        [
            cl,
            'upload',
            test_path('dir1'),
            test_path('echo'),
            test_path(crazy_name),
            '--exclude-patterns',
            'f*',
        ]
    )
    check_num_lines(
        2 + 3, run_command([cl, 'cat', uuid])
    )  # 2 header lines, 3 items at bundle target root
    check_num_lines(
        2 + 2, run_command([cl, 'cat', uuid + '/dir1'])
    )  # 2 header lines, Only two files left after excluding and extracting.

    # Upload directory with only one file, should not simplify directory structure
    uuid = run_command([cl, 'upload', test_path('dir2')])
    check_num_lines(
        2 + 1, run_command([cl, 'cat', uuid])
    )  # Directory listing with 2 headers lines and one file


@TestModule.register('upload2')
def test(ctx):
    # Upload tar.gz and zip.
    for suffix in ['.tar.gz', '.zip']:
        # Pack it up
        archive_path = temp_path(suffix)
        contents_path = test_path('dir1')
        if suffix == '.tar.gz':
            run_command(
                [
                    'tar',
                    'cfz',
                    archive_path,
                    '-C',
                    os.path.dirname(contents_path),
                    os.path.basename(contents_path),
                ]
            )
        else:
            run_command(
                [
                    'bash',
                    '-c',
                    'cd %s && zip -r %s %s'
                    % (
                        os.path.dirname(contents_path),
                        archive_path,
                        os.path.basename(contents_path),
                    ),
                ]
            )

        # Upload it and unpack
        uuid = run_command([cl, 'upload', archive_path])
        check_equals(os.path.basename(archive_path).replace(suffix, ''), get_info(uuid, 'name'))
        check_equals(test_path_contents('dir1/f1'), run_command([cl, 'cat', uuid + '/f1']))

        # Upload it but don't unpack
        uuid = run_command([cl, 'upload', archive_path, '--pack'])
        check_equals(os.path.basename(archive_path), get_info(uuid, 'name'))
        check_equals(
            test_path_contents(archive_path, binary=True),
            run_command([cl, 'cat', uuid], binary=True),
        )

        # Force compression
        uuid = run_command([cl, 'upload', test_path('echo'), '--force-compression'])
        check_equals('echo', get_info(uuid, 'name'))
        check_equals(
            test_path_contents('echo', binary=True), run_command([cl, 'cat', uuid], binary=True)
        )

        os.unlink(archive_path)


@TestModule.register('upload3')
def test(ctx):
    # Upload URL
    uuid = run_command([cl, 'upload', 'https://www.wikipedia.org'])
    check_contains('<title>Wikipedia</title>', run_command([cl, 'cat', uuid]))

    # Upload URL that's an archive
    uuid = run_command([cl, 'upload', 'http://alpha.gnu.org/gnu/bc/bc-1.06.95.tar.bz2'])
    check_contains(['README', 'INSTALL', 'FAQ'], run_command([cl, 'cat', uuid]))

    # Upload URL from Git
    uuid = run_command([cl, 'upload', 'https://github.com/codalab/codalab-worksheets', '--git'])
    check_contains(['README.md', 'codalab', 'scripts'], run_command([cl, 'cat', uuid]))


@TestModule.register('upload4')
def test(ctx):
    # Uploads a pair of archives at the same time. Makes sure they're named correctly when unpacked.
    archive_paths = [temp_path(''), temp_path('')]
    archive_exts = [p + '.tar.gz' for p in archive_paths]
    contents_paths = [test_path('dir1'), test_path('a.txt')]
    for (archive, content) in zip(archive_exts, contents_paths):
        run_command(
            ['tar', 'cfz', archive, '-C', os.path.dirname(content), os.path.basename(content)]
        )
    uuid = run_command([cl, 'upload'] + archive_exts)

    # Make sure the names do not end with '.tar.gz' after being unpacked.
    check_contains(
        [os.path.basename(archive_paths[0]) + r'\s', os.path.basename(archive_paths[1]) + r'\s'],
        run_command([cl, 'cat', uuid]),
    )

    # Cleanup
    for archive in archive_exts:
        os.unlink(archive)


@TestModule.register('download')
def test(ctx):
    # Upload test files directory as archive to preserve everything invariant of the upload implementation
    archive_path = temp_path('.tar.gz')
    contents_path = test_path('')
    run_command(
        ['tar', 'cfz', archive_path, '-C', os.path.dirname(contents_path), '--']
        + os.listdir(contents_path)
    )
    uuid = run_command([cl, 'upload', archive_path])

    # Download whole bundle
    path = temp_path('')
    run_command([cl, 'download', uuid, '-o', path])
    check_contains(['a.txt', 'b.txt', 'echo', crazy_name], run_command(['ls', '-R', path]))
    shutil.rmtree(path)

    # Download a target inside (binary)
    run_command([cl, 'download', uuid + '/echo', '-o', path])
    check_equals(test_path_contents('echo', binary=True), path_contents(path, binary=True))
    os.unlink(path)

    # Download a target inside (crazy name)
    run_command([cl, 'download', uuid + '/' + crazy_name, '-o', path])
    check_equals(test_path_contents(crazy_name), path_contents(path))
    os.unlink(path)

    # Download a target inside (name starting with hyphen)
    run_command([cl, 'download', uuid + '/' + '-AmMDnVl4s8', '-o', path])
    check_equals(test_path_contents('-AmMDnVl4s8'), path_contents(path))
    os.unlink(path)

    # Download a target inside (symlink)
    run_command([cl, 'download', uuid + '/a-symlink.txt', '-o', path], 1)  # Disallow symlinks

    # Download a target inside (directory)
    run_command([cl, 'download', uuid + '/dir1', '-o', path])
    check_equals(test_path_contents('dir1/f1'), path_contents(path + '/f1'))
    shutil.rmtree(path)

    # Download something that doesn't exist
    run_command([cl, 'download', 'not-exists'], 1)
    run_command([cl, 'download', uuid + '/not-exists'], 1)


@TestModule.register('refs')
def test(ctx):
    # Test references
    uuid = run_command([cl, 'upload', test_path('a.txt')])
    wuuid = run_command([cl, 'work', '-u'])
    # Compound bundle references
    run_command([cl, 'info', wuuid + '/' + uuid])
    # . is current worksheet
    check_contains(wuuid, run_command([cl, 'ls', '-w', '.']))
    # / is home worksheet
    check_contains('::home-', run_command([cl, 'ls', '-w', '/']))


@TestModule.register('rm')
def test(ctx):
    uuid = run_command([cl, 'upload', test_path('a.txt')])
    run_command([cl, 'add', 'bundle', uuid])  # Duplicate
    run_command([cl, 'rm', uuid])  # Can delete even though it exists twice on the same worksheet


@TestModule.register('make')
def test(ctx):
    uuid1 = run_command([cl, 'upload', test_path('a.txt')])
    uuid2 = run_command([cl, 'upload', test_path('b.txt')])
    # make
    uuid3 = run_command([cl, 'make', 'dep1:' + uuid1, 'dep2:' + uuid2])
    wait(uuid3)
    check_equals('ready', run_command([cl, 'info', '-f', 'state', uuid3]))
    check_contains(['dep1', uuid1, 'dep2', uuid2], run_command([cl, 'info', uuid3]))
    # anonymous make
    uuid4 = run_command([cl, 'make', uuid3, '--name', 'foo'])
    wait(uuid4)
    check_equals('ready', run_command([cl, 'info', '-f', 'state', uuid4]))
    check_contains([uuid3], run_command([cl, 'info', uuid3]))
    # Cleanup
    run_command([cl, 'rm', uuid1], 1)  # should fail
    run_command([cl, 'rm', '--force', uuid2])  # force the deletion
    run_command([cl, 'rm', '-r', uuid1])  # delete things downstream


@TestModule.register('worksheet')
def test(ctx):
    wname = random_name()
    # Create new worksheet
    wuuid = run_command([cl, 'new', wname])
    ctx.collect_worksheet(wuuid)
    check_contains(['Switched', wname, wuuid], run_command([cl, 'work', wuuid]))
    # ls
    check_equals('', run_command([cl, 'ls', '-u']))
    uuid = run_command([cl, 'upload', test_path('a.txt')])
    check_equals(uuid, run_command([cl, 'ls', '-u']))
    # create worksheet
    check_contains(uuid[0:5], run_command([cl, 'ls']))
    run_command([cl, 'add', 'text', 'testing'])
    run_command([cl, 'add', 'text', '你好世界😊'])
    run_command([cl, 'add', 'text', '% display contents / maxlines=10'])
    run_command([cl, 'add', 'bundle', uuid])
    run_command([cl, 'add', 'text', '// comment'])
    run_command([cl, 'add', 'text', '% schema foo'])
    run_command([cl, 'add', 'text', '% add uuid'])
    run_command([cl, 'add', 'text', '% add data_hash data_hash s/0x/HEAD'])
    run_command([cl, 'add', 'text', '% add CREATE created "date | [0:5]"'])
    run_command([cl, 'add', 'text', '% display table foo'])
    run_command([cl, 'add', 'bundle', uuid])
    run_command(
        [cl, 'add', 'bundle', uuid, '--dest-worksheet', wuuid]
    )  # not testing real copying ability
    run_command([cl, 'add', 'worksheet', wuuid])
    check_contains(
        ['Worksheet', 'testing', '你好世界😊', test_path_contents('a.txt'), uuid, 'HEAD', 'CREATE'],
        run_command([cl, 'print']),
    )
    run_command([cl, 'wadd', wuuid, wuuid])
    check_num_lines(8, run_command([cl, 'ls', '-u']))
    run_command([cl, 'wedit', wuuid, '--name', wname + '2'])
    run_command(
        [cl, 'wedit', wuuid, '--title', 'fáncy ünicode']
    )  # try encoded unicode in worksheet title

    run_command(
        [cl, 'wedit', wuuid, '--file', test_path('unicode-worksheet')]
    )  # try unicode in worksheet contents
    check_contains([test_path_contents('unicode-worksheet')], run_command([cl, 'print', '-r']))

    run_command([cl, 'wedit', wuuid, '--file', '/dev/null'])  # wipe out worksheet


@TestModule.register('worksheet_search')
def test(ctx):
    wname = random_name()
    # Create new worksheet
    wuuid = run_command([cl, 'new', wname])
    ctx.collect_worksheet(wuuid)
    check_contains(['Switched', wname, wuuid], run_command([cl, 'work', wuuid]))
    uuid = run_command([cl, 'upload', test_path('a.txt')])
    run_command([cl, 'add', 'text', '% search ' + uuid])
    run_command([cl, 'add', 'text', '% wsearch ' + wuuid])
    check_contains([uuid[0:8], wuuid[0:8]], run_command([cl, 'print']))
    # Check search by group
    group_wname = random_name()
    group_wuuid = run_command([cl, 'new', group_wname])
    ctx.collect_worksheet(group_wuuid)
    check_contains(['Switched', group_wname, group_wuuid], run_command([cl, 'work', group_wuuid]))
    user_id, user_name = current_user()
    # Create new group
    group_name = random_name()
    group_uuid_line = run_command([cl, 'gnew', group_name])
    group_uuid = get_uuid(group_uuid_line)
    ctx.collect_group(group_uuid)
    # Make worksheet unavailable to public but available to the group
    run_command([cl, 'wperm', group_wuuid, 'public', 'n'])
    run_command([cl, 'wperm', group_wuuid, group_name, 'r'])
    check_contains(group_wuuid[:8], run_command([cl, 'wls', '.shared']))
    check_contains(group_wuuid[:8], run_command([cl, 'wls', 'group={}'.format(group_uuid)]))
    check_contains(group_wuuid[:8], run_command([cl, 'wls', 'group={}'.format(group_name)]))


@TestModule.register('worksheet_tags')
def test(ctx):
    wname = random_name()
    wuuid = run_command([cl, 'new', wname])
    ctx.collect_worksheet(wuuid)
    # Add tags
    tags = ['foo', 'bar', 'baz']
    run_command([cl, 'wedit', wname, '--tags'] + tags)
    check_contains(['Tags: %s' % ' '.join(tags)], run_command([cl, 'ls', '-w', wuuid]))
    # Modify tags
    fewer_tags = ['bar', 'foo']
    run_command([cl, 'wedit', wname, '--tags'] + fewer_tags)
    check_contains(['Tags: %s' % ' '.join(fewer_tags)], run_command([cl, 'ls', '-w', wuuid]))
    # Modify to non-ascii tags
    non_ascii_tags = ['你好世界😊', 'fáncy ünicode']
    run_command([cl, 'wedit', wname, '--tags'] + non_ascii_tags)
    # check_contains(['Tags: %s' % ' '.join(non_ascii_tags)], run_command([cl, 'ls', '-w', wuuid]))
    check_contains(non_ascii_tags, get_info(wuuid, 'tags'))
    # Delete tags
    run_command([cl, 'wedit', wname, '--tags'])
    check_contains(r'Tags:\s+###', run_command([cl, 'ls', '-w', wuuid]))


@TestModule.register('freeze')
def test(ctx):
    run_command([cl, 'work', '-u'])
    wname = random_name()
    wuuid = run_command([cl, 'new', wname])
    ctx.collect_worksheet(wuuid)
    check_contains(['Switched', wname, wuuid], run_command([cl, 'work', wuuid]))
    # Before freezing: can modify everything
    uuid1 = run_command([cl, 'upload', '-c', 'hello'])
    run_command([cl, 'add', 'text', 'message'])
    run_command([cl, 'wedit', '-t', 'new_title'])
    run_command([cl, 'wperm', wuuid, 'public', 'n'])
    run_command([cl, 'wedit', '--freeze'])
    # After freezing: can only modify contents
    run_command([cl, 'detach', uuid1], 1)  # would remove an item
    run_command([cl, 'rm', uuid1], 1)  # would remove an item
    run_command([cl, 'add', 'text', 'message'], 1)  # would add an item
    run_command([cl, 'wedit', '-t', 'new_title'])  # can edit
    run_command([cl, 'wperm', wuuid, 'public', 'a'])  # can edit


@TestModule.register('detach')
def test(ctx):
    uuid1 = run_command([cl, 'upload', test_path('a.txt')])
    uuid2 = run_command([cl, 'upload', test_path('b.txt')])
    run_command([cl, 'add', 'bundle', uuid1])
    ctx.collect_bundle(uuid1)
    run_command([cl, 'add', 'bundle', uuid2])
    ctx.collect_bundle(uuid2)
    # State after the above: 1 2 1 2
    run_command([cl, 'detach', uuid1], 1)  # multiple indices
    run_command([cl, 'detach', uuid1, '-n', '3'], 1)  # indes out of range
    run_command([cl, 'detach', uuid2, '-n', '2'])  # State: 1 1 2
    check_equals(get_info('^', 'uuid'), uuid2)
    run_command([cl, 'detach', uuid2])  # State: 1 1
    check_equals(get_info('^', 'uuid'), uuid1)


@TestModule.register('perm')
def test(ctx):
    uuid = run_command([cl, 'upload', test_path('a.txt')])
    check_equals('all', run_command([cl, 'info', '-v', '-f', 'permission', uuid]))
    check_contains('none', run_command([cl, 'perm', uuid, 'public', 'n']))
    check_contains('read', run_command([cl, 'perm', uuid, 'public', 'r']))
    check_contains('all', run_command([cl, 'perm', uuid, 'public', 'a']))


@TestModule.register('search')
def test(ctx):
    name = random_name()
    uuid1 = run_command([cl, 'upload', test_path('a.txt'), '-n', name])
    uuid2 = run_command([cl, 'upload', test_path('b.txt'), '-n', name])
    check_equals(uuid1, run_command([cl, 'search', uuid1, '-u']))
    check_equals(uuid1, run_command([cl, 'search', 'uuid=' + uuid1, '-u']))
    check_equals('', run_command([cl, 'search', 'uuid=' + uuid1[0:8], '-u']))
    check_equals(uuid1, run_command([cl, 'search', 'uuid=' + uuid1[0:8] + '.*', '-u']))
    check_equals(uuid1, run_command([cl, 'search', 'uuid=' + uuid1[0:8] + '%', '-u']))
    check_equals(uuid1, run_command([cl, 'search', 'uuid=' + uuid1, 'name=' + name, '-u']))
    check_equals(
        uuid1 + '\n' + uuid2, run_command([cl, 'search', 'name=' + name, 'id=.sort', '-u'])
    )
    check_equals(
        uuid1 + '\n' + uuid2,
        run_command([cl, 'search', 'uuid=' + uuid1 + ',' + uuid2, 'id=.sort', '-u']),
    )
    check_equals(
        uuid2 + '\n' + uuid1, run_command([cl, 'search', 'name=' + name, 'id=.sort-', '-u'])
    )
    check_equals('2', run_command([cl, 'search', 'name=' + name, '.count']))
    size1 = float(run_command([cl, 'info', '-f', 'data_size', uuid1]))
    size2 = float(run_command([cl, 'info', '-f', 'data_size', uuid2]))
    check_equals(
        size1 + size2, float(run_command([cl, 'search', 'name=' + name, 'data_size=.sum']))
    )
    # Check search by group
    group_bname = random_name()
    group_buuid = run_command([cl, 'run', 'echo hello', '-n', group_bname])
    wait(group_buuid)
    ctx.collect_bundle(group_buuid)
    user_id, user_name = current_user()
    # Create new group
    group_name = random_name()
    group_uuid_line = run_command([cl, 'gnew', group_name])
    group_uuid = get_uuid(group_uuid_line)
    ctx.collect_group(group_uuid)
    # Make bundle unavailable to public but available to the group
    run_command([cl, 'perm', group_buuid, 'public', 'n'])
    run_command([cl, 'perm', group_buuid, group_name, 'r'])
    check_contains(group_buuid[:8], run_command([cl, 'search', '.shared']))
    check_contains(group_buuid[:8], run_command([cl, 'search', 'group={}'.format(group_uuid)]))
    check_contains(group_buuid[:8], run_command([cl, 'search', 'group={}'.format(group_name)]))


@TestModule.register('run')
def test(ctx):
    name = random_name()
    uuid = run_command([cl, 'run', 'echo hello', '-n', name])
    wait(uuid)
    # test search
    check_contains(name, run_command([cl, 'search', name]))
    check_equals(uuid, run_command([cl, 'search', name, '-u']))
    run_command([cl, 'search', name, '--append'])
    # get info
    check_equals('ready', run_command([cl, 'info', '-f', 'state', uuid]))
    check_contains(['run "echo hello"'], run_command([cl, 'info', '-f', 'args', uuid]))
    check_equals('hello', run_command([cl, 'cat', uuid + '/stdout']))
    # block
    # TODO: Uncomment this when the tail bug is figured out
    # check_contains('hello', run_command([cl, 'run', 'echo hello', '--tail']))
    # invalid child path
    run_command([cl, 'run', 'not/allowed:' + uuid, 'date'], expected_exit_code=1)
    # make sure special characters in the name of a bundle don't break
    special_name = random_name() + '-dashed.dotted'
    run_command([cl, 'run', 'echo hello', '-n', special_name])
    dependent = run_command([cl, 'run', ':%s' % special_name, 'cat %s/stdout' % special_name])
    wait(dependent)
    check_equals('hello', run_command([cl, 'cat', dependent + '/stdout']))

    # test running with a reference to this worksheet
    source_worksheet_full = current_worksheet()
    source_worksheet_name = source_worksheet_full.split("::")[1]

    # Create new worksheet
    new_wname = random_name()
    new_wuuid = run_command([cl, 'new', new_wname])
    ctx.collect_worksheet(new_wuuid)
    check_contains(['Switched', new_wname, new_wuuid], run_command([cl, 'work', new_wuuid]))

    remote_name = random_name()
    remote_uuid = run_command(
        [
            cl,
            'run',
            'source:{}//{}'.format(source_worksheet_name, name),
            "cat source/stdout",
            '-n',
            remote_name,
        ]
    )
    wait(remote_uuid)
    check_contains(remote_name, run_command([cl, 'search', remote_name]))
    check_equals(remote_uuid, run_command([cl, 'search', remote_name, '-u']))
    check_equals('ready', run_command([cl, 'info', '-f', 'state', remote_uuid]))
    check_equals('hello', run_command([cl, 'cat', remote_uuid + '/stdout']))

    sugared_remote_name = random_name()
    sugared_remote_uuid = run_command(
        [
            cl,
            'run',
            'cat %{}//{}%/stdout'.format(source_worksheet_name, name),
            '-n',
            sugared_remote_name,
        ]
    )
    wait(sugared_remote_uuid)
    check_contains(sugared_remote_name, run_command([cl, 'search', sugared_remote_name]))
    check_equals(sugared_remote_uuid, run_command([cl, 'search', sugared_remote_name, '-u']))
    check_equals('ready', run_command([cl, 'info', '-f', 'state', sugared_remote_uuid]))
    check_equals('hello', run_command([cl, 'cat', sugared_remote_uuid + '/stdout']))

    # Explicitly fail when a remote instance name with : in it is supplied
    run_command(
        [cl, 'run', 'cat %%%s//%s%%/stdout' % (source_worksheet_full, name)], expected_exit_code=1
    )


@TestModule.register('read')
def test(ctx):
    dep_uuid = run_command([cl, 'upload', test_path('')])
    uuid = run_command(
        [
            cl,
            'run',
            'dir:' + dep_uuid,
            'file:' + dep_uuid + '/a.txt',
            'ls dir; cat file; seq 1 10; touch done; while true; do sleep 60; done',
        ]
    )
    wait_until_running(uuid)

    # Tests reading first while the bundle is running and then after it is
    # killed.
    for running in [True, False]:
        # Wait for the output to appear. Also, tests cat on a directory.
        wait_for_contents(uuid, substring='done', timeout_seconds=60)

        # Info has only the first 10 lines
        info_output = run_command([cl, 'info', uuid, '--verbose'])
        print(info_output)
        check_contains('a.txt', info_output)
        assert '5\n6\n7' not in info_output, 'info output should contain only first 10 lines'

        # Cat has everything.
        cat_output = run_command([cl, 'cat', uuid + '/stdout'])
        check_contains('5\n6\n7', cat_output)
        check_contains('This is a simple text file for CodaLab.', cat_output)

        # Read a non-existant file.
        run_command([cl, 'cat', uuid + '/unknown'], 1)

        # Dependencies should not be visible.
        dir_cat = run_command([cl, 'cat', uuid])
        assert 'dir' not in dir_cat, '"dir" should not be in bundle'
        assert 'file' not in dir_cat, '"file" should not be in bundle'
        run_command([cl, 'cat', uuid + '/dir'], 1)
        run_command([cl, 'cat', uuid + '/file'], 1)

        # Download the whole bundle.
        path = temp_path('')
        run_command([cl, 'download', uuid, '-o', path])
        assert not os.path.exists(os.path.join(path, 'dir')), '"dir" should not be in bundle'
        assert not os.path.exists(os.path.join(path, 'file')), '"file" should not be in bundle'
        with open(os.path.join(path, 'stdout')) as fileobj:
            check_contains('5\n6\n7', fileobj.read())
        shutil.rmtree(path)

        if running:
            run_command([cl, 'kill', uuid])
            wait(uuid, 1)


@TestModule.register('kill')
def test(ctx):
    uuid = run_command([cl, 'run', 'while true; do sleep 100; done'])
    wait_until_running(uuid)
    check_equals(uuid, run_command([cl, 'kill', uuid]))
    run_command([cl, 'wait', uuid], 1)
    run_command([cl, 'wait', uuid], 1)
    check_equals(str(['kill']), get_info(uuid, 'actions'))


@TestModule.register('write')
def test(ctx):
    uuid = run_command([cl, 'run', 'sleep 5'])
    wait_until_running(uuid)
    target = uuid + '/message'
    run_command([cl, 'write', 'file with space', 'hello world'], 1)  # Not allowed
    check_equals(uuid, run_command([cl, 'write', target, 'hello world']))
    run_command([cl, 'wait', uuid])
    check_equals('hello world', run_command([cl, 'cat', target]))
    check_equals(str(['write\tmessage\thello world']), get_info(uuid, 'actions'))


@TestModule.register('mimic')
def test(ctx):
    def data_hash(uuid):
        run_command([cl, 'wait', uuid])
        return get_info(uuid, 'data_hash')

    simple_name = random_name()

    input_uuid = run_command([cl, 'upload', test_path('a.txt'), '-n', simple_name + '-in1'])
    simple_out_uuid = run_command([cl, 'make', input_uuid, '-n', simple_name + '-out'])

    new_input_uuid = run_command([cl, 'upload', test_path('a.txt')])

    # Try three ways of mimicing, should all produce the same answer
    input_mimic_uuid = run_command([cl, 'mimic', input_uuid, new_input_uuid, '-n', 'new'])
    check_equals(data_hash(simple_out_uuid), data_hash(input_mimic_uuid))

    full_mimic_uuid = run_command(
        [cl, 'mimic', input_uuid, simple_out_uuid, new_input_uuid, '-n', 'new']
    )
    check_equals(data_hash(simple_out_uuid), data_hash(full_mimic_uuid))

    simple_macro_uuid = run_command([cl, 'macro', simple_name, new_input_uuid, '-n', 'new'])
    check_equals(data_hash(simple_out_uuid), data_hash(simple_macro_uuid))

    complex_name = random_name()

    numbered_input_uuid = run_command(
        [cl, 'upload', test_path('a.txt'), '-n', complex_name + '-in1']
    )
    named_input_uuid = run_command(
        [cl, 'upload', test_path('b.txt'), '-n', complex_name + '-in-named']
    )
    out_uuid = run_command(
        [
            cl,
            'make',
            'numbered:' + numbered_input_uuid,
            'named:' + named_input_uuid,
            '-n',
            complex_name + '-out',
        ]
    )

    new_numbered_input_uuid = run_command([cl, 'upload', test_path('a.txt')])
    new_named_input_uuid = run_command([cl, 'upload', test_path('b.txt')])

    # Try running macro with numbered and named inputs
    macro_out_uuid = run_command(
        [
            cl,
            'macro',
            complex_name,
            new_numbered_input_uuid,
            'named:' + new_named_input_uuid,
            '-n',
            'new',
        ]
    )
    check_equals(data_hash(out_uuid), data_hash(macro_out_uuid))

    # Another basic test
    uuidA = run_command([cl, 'upload', test_path('a.txt')])
    uuidB = run_command([cl, 'upload', test_path('b.txt')])
    uuidCountA = run_command([cl, 'run', 'input:' + uuidA, 'wc -l input'])
    uuidCountB = run_command([cl, 'mimic', uuidA, uuidB])
    wait(uuidCountA)
    wait(uuidCountB)
    # Check that the line counts for a.txt and b.txt are correct
    check_contains('2', run_command([cl, 'cat', uuidCountA + '/stdout']).split())
    check_contains('1', run_command([cl, 'cat', uuidCountB + '/stdout']).split())


@TestModule.register('status')
def test(ctx):
    run_command([cl, 'status'])
    run_command([cl, 'alias'])
    run_command([cl, 'help'])


@TestModule.register('events', default=False)
def test(ctx):
    if 'localhost' in run_command([cl, 'work']):
        run_command([cl, 'events'])
        run_command([cl, 'events', '-n'])
        run_command([cl, 'events', '-g', 'user', '-n'])
        run_command([cl, 'events', '-g', 'command', '-n'])
        run_command([cl, 'events', '-o', '1', '-l', '2'])
        run_command([cl, 'events', '-a', '%true%', '-n'])
    else:
        # Shouldn't be allowed to run unless in local mode.
        run_command([cl, 'events'], 1)


@TestModule.register('batch')
def test(ctx):
    """Test batch resolution of bundle uuids"""
    wother = random_name()
    bnames = [random_name() for _ in range(2)]

    # Create worksheet and bundles
    wuuid = run_command([cl, 'new', wother])
    ctx.collect_worksheet(wuuid)
    buuids = [
        run_command([cl, 'upload', test_path('a.txt'), '-n', bnames[0]]),
        run_command([cl, 'upload', test_path('a.txt'), '-n', bnames[1]]),
        run_command([cl, 'upload', test_path('a.txt'), '-n', bnames[0], '-w', wother]),
        run_command([cl, 'upload', test_path('a.txt'), '-n', bnames[1], '-w', wother]),
    ]

    # Test batch info call
    output = run_command(
        [
            cl,
            'info',
            '-f',
            'uuid',
            bnames[0],
            bnames[1],
            '%s/%s' % (wother, bnames[0]),
            '%s/%s' % (wother, bnames[1]),
        ]
    )
    check_equals('\n'.join(buuids), output)

    # Test batch info call with combination of uuids and names
    output = run_command([cl, 'info', '-f', 'uuid', buuids[0], bnames[0], bnames[0], buuids[0]])
    check_equals('\n'.join([buuids[0]] * 4), output)


@TestModule.register('resources')
def test(ctx):
    """Test whether resource constraints are respected"""
    uuid = run_command([cl, 'upload', 'scripts/stress-test.pl'])

    def stress(
        use_time,
        request_time,
        use_memory,
        request_memory,
        use_disk,
        request_disk,
        expected_exit_code,
        expected_failure_message,
    ):
        run_uuid = run_command(
            [
                cl,
                'run',
                'main.pl:' + uuid,
                'perl main.pl %s %s %s' % (use_time, use_memory, use_disk),
                '--request-time',
                str(request_time),
                '--request-memory',
                str(request_memory) + 'm',
                '--request-disk',
                str(request_disk) + 'm',
            ]
        )
        wait(run_uuid, expected_exit_code)
        if expected_failure_message:
            check_equals(expected_failure_message, get_info(run_uuid, 'failure_message'))

    # Good
    stress(
        use_time=1,
        request_time=10,
        use_memory=50,
        request_memory=1000,
        use_disk=10,
        request_disk=100,
        expected_exit_code=0,
        expected_failure_message=None,
    )

    # Too much time
    stress(
        use_time=10,
        request_time=1,
        use_memory=50,
        request_memory=1000,
        use_disk=10,
        request_disk=100,
        expected_exit_code=1,
        expected_failure_message='Time limit 1.0s exceeded.',
    )

    # Too much memory
    # TODO(klopyrev): CircleCI doesn't seem to support cgroups, so we can't get
    # the memory usage of a Docker container.
    # stress(use_time=2, request_time=10, use_memory=1000, request_memory=50, use_disk=10, request_disk=100, expected_exit_code=1, expected_failure_message='Memory limit 50mb exceeded.')

    # Too much disk
    stress(
        use_time=2,
        request_time=10,
        use_memory=50,
        request_memory=1000,
        use_disk=10,
        request_disk=2,
        expected_exit_code=1,
        expected_failure_message='Disk limit 2mb exceeded.',
    )

    # Test network access
    wait(run_command([cl, 'run', 'ping -c 1 google.com']), 1)
    wait(run_command([cl, 'run', 'ping -c 1 google.com', '--request-network']), 0)


# TODO: can't do this test until we can pass in another CodaLab instance.
@TestModule.register('copy', default=False)
def test(ctx):
    """Test copying between instances."""
    source_worksheet = current_worksheet()

    with temp_instance() as remote:
        remote_worksheet = remote.home
        run_command([cl, 'work', remote_worksheet])

        def check_agree(command):
            check_equals(
                run_command(command + ['-w', remote_worksheet]),
                run_command(command + ['-w', source_worksheet]),
            )

        # Upload to original worksheet, transfer to remote
        run_command([cl, 'work', source_worksheet])
        uuid = run_command([cl, 'upload', test_path('')])
        run_command([cl, 'add', 'bundle', uuid, '--dest-worksheet', remote_worksheet])
        check_agree([cl, 'info', '-f', 'data_hash,name', uuid])
        check_agree([cl, 'cat', uuid])

        # Upload to remote, transfer to local
        run_command([cl, 'work', remote_worksheet])
        uuid = run_command([cl, 'upload', test_path('')])
        run_command([cl, 'add', 'bundle', uuid, '--dest-worksheet', source_worksheet])
        check_agree([cl, 'info', '-f', 'data_hash,name', uuid])
        check_agree([cl, 'cat', uuid])

        # Upload to remote, transfer to local (metadata only)
        run_command([cl, 'work', remote_worksheet])
        uuid = run_command([cl, 'upload', '-c', 'hello'])
        run_command([cl, 'rm', '-d', uuid])  # Keep only metadata
        run_command([cl, 'add', 'bundle', uuid, '--dest-worksheet', source_worksheet])

        # Upload to local, transfer to remote (metadata only)
        run_command([cl, 'work', source_worksheet])
        uuid = run_command([cl, 'upload', '-c', 'hello'])
        run_command([cl, 'rm', '-d', uuid])  # Keep only metadata
        run_command([cl, 'add', 'bundle', uuid, '--dest-worksheet', remote_worksheet])

        # Test adding worksheet items
        run_command([cl, 'wadd', source_worksheet, remote_worksheet])
        run_command([cl, 'wadd', remote_worksheet, source_worksheet])


@TestModule.register('groups')
def test(ctx):
    # Should not crash
    run_command([cl, 'ginfo', 'public'])

    user_id, user_name = current_user()
    # Create new group
    group_name = random_name()
    group_uuid_line = run_command([cl, 'gnew', group_name])
    group_uuid = get_uuid(group_uuid_line)
    ctx.collect_group(group_uuid)

    # Check that you are added to your own group
    group_info = run_command([cl, 'ginfo', group_name])
    check_contains(user_name, group_info)
    my_groups = run_command([cl, 'gls'])
    check_contains(group_name, my_groups)

    # Try to relegate yourself to non-admin status
    run_command([cl, 'uadd', user_name, group_name], expected_exit_code=1)

    # TODO: Test other group membership semantics:
    # - removing a group
    # - adding new members
    # - adding an admin
    # - converting member to admin
    # - converting admin to member
    # - permissioning


@TestModule.register('netcat')
def test(ctx):
    script_uuid = run_command([cl, 'upload', test_path('netcat-test.py')])
    uuid = run_command([cl, 'run', 'netcat-test.py:' + script_uuid, 'python netcat-test.py'])
    wait_until_running(uuid)
    time.sleep(5)
    output = run_command([cl, 'netcat', uuid, '5005', '---', 'hi patrick'])
    check_equals('No, this is dawg', output)

    uuid = run_command([cl, 'run', 'netcat-test.py:' + script_uuid, 'python netcat-test.py'])
    wait_until_running(uuid)
    time.sleep(5)
    output = run_command([cl, 'netcat', uuid, '5005', '---', 'yo dawg!'])
    check_equals('Hi this is dawg', output)


@TestModule.register('anonymous')
def test(ctx):
    # Should not crash
    # TODO: multi-user tests that check that owner is hidden for anonymous objects
    run_command([cl, 'wedit', '--anonymous'])
    run_command([cl, 'wedit', '--not-anonymous'])
    uuid = run_command([cl, 'upload', test_path('a.txt')])
    run_command([cl, 'edit', '--anonymous', uuid])
    run_command([cl, 'edit', '--not-anonymous', uuid])


@TestModule.register('docker', default=False)
def test(ctx):
    """
    Placeholder for tests for default Codalab docker images
    """
    uuid = run_command(
        [cl, 'run', '--request-docker-image=codalab/default-cpu:latest', 'python --version']
    )
    wait(uuid)
    check_contains('2.7', run_command([cl, 'cat', uuid + '/stderr']))
    uuid = run_command(
        [cl, 'run', '--request-docker-image=codalab/default-cpu:latest', 'python3.6 --version']
    )
    wait(uuid)
    check_contains('3.6', run_command([cl, 'cat', uuid + '/stdout']))
    uuid = run_command(
        [
            cl,
            'run',
            '--request-docker-image=codalab/default-cpu:latest',
            'python -c "import tensorflow"',
        ]
    )
    wait(uuid)
    uuid = run_command(
        [cl, 'run', '--request-docker-image=codalab/default-cpu:latest', 'python -c "import torch"']
    )
    wait(uuid)
    uuid = run_command(
        [cl, 'run', '--request-docker-image=codalab/default-cpu:latest', 'python -c "import numpy"']
    )
    wait(uuid)
    uuid = run_command(
        [cl, 'run', '--request-docker-image=codalab/default-cpu:latest', 'python -c "import nltk"']
    )
    wait(uuid)
    uuid = run_command(
        [cl, 'run', '--request-docker-image=codalab/default-cpu:latest', 'python -c "import spacy"']
    )
    wait(uuid)
    uuid = run_command(
        [
            cl,
            'run',
            '--request-docker-image=codalab/default-cpu:latest',
            'python -c "import matplotlib"',
        ]
    )
    wait(uuid)
    uuid = run_command(
        [
            cl,
            'run',
            '--request-docker-image=codalab/default-cpu:latest',
            'python3.6 -c "import tensorflow"',
        ]
    )
    wait(uuid)
    uuid = run_command(
        [
            cl,
            'run',
            '--request-docker-image=codalab/default-cpu:latest',
            'python3.6 -c "import torch"',
        ]
    )
    wait(uuid)
    uuid = run_command(
        [
            cl,
            'run',
            '--request-docker-image=codalab/default-cpu:latest',
            'python3.6 -c "import numpy"',
        ]
    )
    wait(uuid)
    uuid = run_command(
        [
            cl,
            'run',
            '--request-docker-image=codalab/default-cpu:latest',
            'python3.6 -c "import nltk"',
        ]
    )
    wait(uuid)
    uuid = run_command(
        [
            cl,
            'run',
            '--request-docker-image=codalab/default-cpu:latest',
            'python3.6 -c "import spacy"',
        ]
    )
    wait(uuid)
    uuid = run_command(
        [
            cl,
            'run',
            '--request-docker-image=codalab/default-cpu:latest',
            'python3.6 -c "import matplotlib"',
        ]
    )
    wait(uuid)
    pass


@TestModule.register('competition')
def test(ctx):
    """Sanity-check the competition script."""
    submit_tag = 'submit'
    eval_tag = 'eval'
    log_worksheet_uuid = run_command([cl, 'work', '-u'])
    devset_uuid = run_command([cl, 'upload', test_path('a.txt')])
    testset_uuid = run_command([cl, 'upload', test_path('b.txt')])
    script_uuid = run_command([cl, 'upload', test_path('evaluate.sh')])
    run_command(
        [
            cl,
            'run',
            'dataset.txt:' + devset_uuid,
            'echo dataset.txt > predictions.txt',
            '--tags',
            submit_tag,
        ]
    )

    config_file = temp_path('-competition-config.json')
    with open(config_file, 'w') as fp:
        json.dump(
            {
                "host": ctx.instance,
                "username": 'codalab',
                "password": 'codalab',
                "log_worksheet_uuid": log_worksheet_uuid,
                "submission_tag": submit_tag,
                "predict": {"mimic": [{"old": devset_uuid, "new": testset_uuid}], "tag": "predict"},
                "evaluate": {
                    "dependencies": [
                        {"parent_uuid": script_uuid, "child_path": "evaluate.sh"},
                        {
                            "parent_uuid": "{predict}",
                            "parent_path": "predictions.txt",
                            "child_path": "predictions.txt",
                        },
                    ],
                    "command": "cat predictions.txt | bash evaluate.sh",
                    "tag": eval_tag,
                },
                "score_specs": [{"name": "goodness", "key": "/stdout:goodness"}],
                "metadata": {"name": "Cool Competition Leaderboard"},
            },
            fp,
        )

    out_file = temp_path('-competition-out.json')
    try:
        run_command(
            [
                'python3.6',
                os.path.join(base_path, 'scripts/competitiond.py'),
                config_file,
                out_file,
                '--verbose',
            ]
        )

        # Check that eval bundle gets created
        results = run_command([cl, 'search', 'tags=' + eval_tag, '-u'])
        check_equals(1, len(results.splitlines()))
    finally:
        os.remove(config_file)
        os.remove(out_file)


@TestModule.register('unicode')
def test(ctx):
    # Non-unicode in file contents
    uuid = run_command([cl, 'upload', '--contents', 'nounicode'])
    check_equals('nounicode', run_command([cl, 'cat', uuid]))

    # Unicode in file contents
    uuid = run_command([cl, 'upload', '--contents', '你好世界😊'])
    check_equals('_', get_info(uuid, 'name'))
    check_equals('你好世界😊', run_command([cl, 'cat', uuid]))

    # Unicode in bundle description, tags and command
    uuid = run_command([cl, 'upload', test_path('a.txt'), '--description', '你好'])
    check_equals('你好', get_info(uuid, 'description'))
    uuid = run_command([cl, 'upload', test_path('a.txt'), '--tags', 'test', '😁'])
    check_contains(['test', '😁'], get_info(uuid, 'tags'))
    uuid = run_command([cl, 'run', 'echo "fáncy ünicode"'])

    # edit description with unicode
    uuid = run_command([cl, 'upload', test_path('a.txt')])
    run_command([cl, 'edit', uuid, '-d', '你好世界😊'])
    check_equals('你好世界😊', get_info(uuid, 'description'))


@TestModule.register('workers')
def test(ctx):
    # Run workers command
    result = run_command([cl, 'workers'])
    lines = result.split("\n")

    # Output should contain at least 3 lines as following:
    # worker_id        cpus  gpus  memory  free_disk  last_checkin  tag  runs
    # -----------------------------------------------------------------------
    # 7a343e1015c7(1)  0/2   0/0   2.0g    32.9g      2.0s ago
    check_equals(True, len(lines) >= 3)

    # Check header which includes 8 columns in total from output.
    header = lines[0]
    check_contains(
        ['worker_id', 'cpus', 'gpus', 'memory', 'free_disk', 'last_checkin', 'tag', 'runs'], header
    )

    # Check number of not null values. First 6 columns should be not null. Column "tag" and "runs" could be empty.
    worker_info = lines[2].split()
    check_equals(True, len(worker_info) >= 6)


if __name__ == '__main__':
    parser = argparse.ArgumentParser(
        description='Runs the specified CodaLab worksheets unit and integration tests against the specified CodaLab instance (defaults to localhost)'
    )
    parser.add_argument(
        '--cl-executable',
        type=str,
        help='Path to codalab CLI executable, defaults to "cl"',
        default='cl',
    )
    parser.add_argument(
        '--instance',
        type=str,
        help='CodaLab instance to run tests against, defaults to "localhost"',
        default='localhost',
    )
    parser.add_argument(
        '--cl-version',
        type=str,
        help='Codalab version to use for multi-instance tests, defaults to "latest"',
        default='latest',
    )
    parser.add_argument(
        'tests',
        metavar='TEST',
        nargs='+',
        type=str,
        choices=list(TestModule.modules.keys()) + ['all', 'default'],
        help='Tests to run from: {%(choices)s}',
    )
    args = parser.parse_args()
    cl = args.cl_executable
    cl_version = args.cl_version
    success = TestModule.run(args.tests, args.instance)
    if not success:
        sys.exit(1)<|MERGE_RESOLUTION|>--- conflicted
+++ resolved
@@ -113,19 +113,11 @@
     return string
 
 
-<<<<<<< HEAD
 def run_command(
     args, expected_exit_code=0, max_output_chars=256, env=None, include_stderr=False, binary=False
 ):
     print(">>", *[a.encode('ascii', errors='replace') for a in args], sep=" ")
-=======
-def run_command(args, expected_exit_code=0, max_output_chars=256, env=None, include_stderr=False):
-    for a in args:
-        assert isinstance(a, str)
-    # Travis only prints ASCII
-    print('>> %s' % " ".join([a.decode("utf-8").encode("ascii", errors='replace') for a in args]))
     sys.stdout.flush()
->>>>>>> c456cdb0
 
     try:
         kwargs = dict(env=env)
